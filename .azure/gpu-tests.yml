trigger:
  tags:
    include:
      - '*'
  branches:
    include:
      - master
      - release/*
      - refs/tags/*
pr:
  - master
  - release/*

jobs:
  - job: testing
    strategy:
      matrix:
        'torch v1.13':
          PYTHON_VERSION: '3.9'
          TORCH_VERSION: '1.13.1'
          CUDA_VERSION_MM: '117'
        'torch v2.0':
          PYTHON_VERSION: '3.9'
          TORCH_VERSION: '2.0.1'
          CUDA_VERSION_MM: '117'
    # how long to run the job before automatically cancelling
    timeoutInMinutes: "45"
    # how much time to give 'run always even if cancelled tasks' before stopping them
    cancelTimeoutInMinutes: "2"

    variables:
      DEVICES: $( python -c 'name = "$(Agent.Name)" ; gpus = name.split("_")[-1] if "_" in name else "0,1"; print(gpus)' )
      DEBIAN_FRONTEND: "noninteractive"
      TZ: "Europe/Amsterdam"
      TORCH_HOME: "/var/tmp/torch"
      TRANSFORMERS_CACHE: "/var/tmp/huggingface"
      FREEZE_REQUIREMENTS: 1

    container:
      #image: "pytorchlightning/pytorch_lightning:base-cuda-py3.9-torch1.12-cuda11.6.1"
      #image: "pytorch/pytorch:1.13.1-cuda11.6-cudnn8-runtime"
      image: "nvidia/cuda:11.7.0-cudnn8-runtime-ubuntu20.04"
      #endpoint: azureContainerRegistryConnection
      options: "--gpus=all --shm-size=16g -v /usr/bin/docker:/tmp/docker:ro -v /var/tmp:/var/tmp"
    pool: "lit-rtx-3090"

    workspace:
      clean: all

    steps:

    - script: |
        container_id=$(head -1 /proc/self/cgroup|cut -d/ -f3)
        /tmp/docker exec -t -u 0 $container_id \
          sh -c "apt-get update && DEBIAN_FRONTEND=noninteractive apt-get -o Dpkg::Options::="--force-confold" -y install sudo"
        echo "##vso[task.setvariable variable=CONTAINER_ID]$container_id"
      displayName: 'Install Sudo in container (thanks Microsoft!)'

    - bash: |
        set -e
        #add-apt-repository ppa:deadsnakes/ppa
        apt-get -y update -qq --fix-missing
        apt-get -y install --no-install-recommends \
          build-essential \
          python$PYTHON_VERSION \
          python$PYTHON_VERSION-dev \
          pciutils \
          wget curl
        update-alternatives --install /usr/bin/python python /usr/bin/python$PYTHON_VERSION 1
<<<<<<< HEAD
        
        wget https://bootstrap.pypa.io/get-pip.py
=======

        curl https://bootstrap.pypa.io/get-pip.py
>>>>>>> 68a466b4
        python get-pip.py

        echo "##vso[task.setvariable variable=CUDA_VISIBLE_DEVICES]$(DEVICES)"
      displayName: 'Install sys & python'  # CUDA image if completely blind

    - bash: |
        whereis nvidia
        nvidia-smi
        echo $CUDA_VISIBLE_DEVICES
        echo $CONTAINER_ID
        python --version
        pip --version
        pip list
      displayName: 'Image info & NVIDIA'

    #- bash: |
    #    # Box2D requirement for swig
    #    sudo apt-get remove -y swig
    #    sudo apt-get install -y swig3.0
    #    sudo ln -s /usr/bin/swig3.0 /usr/bin/swig
    #  displayName: 'bypass/fix swig'

    - bash: |
        sudo apt-get install -y curl unrar cmake zlib1g-dev

        #pip install "pip==21.2.3"  # drop after resolving extras
        pip install . "torch==$TORCH_VERSION" \
          --prefer-binary -f https://download.pytorch.org/whl/cu${CUDA_VERSION_MM}/torch_stable.html
      displayName: 'Install pkg & dependencies'

    - bash: |
        pip --version
        pip list
        python -c "import torch ; mgpu = torch.cuda.device_count() ; assert mgpu >= 2, f'GPU: {mgpu}'"
      displayName: 'Sanity check'

    - script: |
        set -ex
        mkdir -p _datasets
        cd _datasets
        curl http://www.atarimania.com/roms/Roms.rar -o Roms.rar
        unrar x -y Roms.rar
        python -m atari_py.import_roms ROMS
      displayName: Download ROMs

    - bash: |
        python -m pytest tests/ -v --cov=pl_bolts --junitxml=$(Build.StagingDirectory)/test-results.xml --durations=30
      displayName: 'Testing'

    - bash: |
        python -m coverage report
        python -m coverage xml

        curl -Os https://uploader.codecov.io/latest/linux/codecov
        chmod +x codecov
        ./codecov --token=$(CODECOV_TOKEN) --commit=$(Build.SourceVersion) --flags=gpu,pytest --name="GPU-coverage" --env=linux,azure
        ls -l
      displayName: 'Statistics'

    - task: PublishTestResults@2
      displayName: 'Publish test results'
      inputs:
        testResultsFiles: '$(Build.StagingDirectory)/test-results.xml'
        testRunTitle: '$(Agent.OS) - $(Build.DefinitionName) - Python $(python.version)'
      condition: succeededOrFailed()

#    - task: PublishCodeCoverageResults@1
#      displayName: 'Publish coverage report'
#      inputs:
#        codeCoverageTool: 'Cobertura'
#        summaryFileLocation: '$(Build.SourcesDirectory)/coverage.xml'
#        reportDirectory: '$(Build.SourcesDirectory)/htmlcov'
#        testRunTitle: '$(Agent.OS) - $(Build.BuildNumber)[$(Agent.JobName)] - Python $(python.version)'
#      condition: succeededOrFailed()

    - bash: rm -rf $(Build.SourcesDirectory)
      condition: succeededOrFailed()
      displayName: 'Cleanup'<|MERGE_RESOLUTION|>--- conflicted
+++ resolved
@@ -67,13 +67,8 @@
           pciutils \
           wget curl
         update-alternatives --install /usr/bin/python python /usr/bin/python$PYTHON_VERSION 1
-<<<<<<< HEAD
-        
+
         wget https://bootstrap.pypa.io/get-pip.py
-=======
-
-        curl https://bootstrap.pypa.io/get-pip.py
->>>>>>> 68a466b4
         python get-pip.py
 
         echo "##vso[task.setvariable variable=CUDA_VISIBLE_DEVICES]$(DEVICES)"
