import os

import numpy as np
import pytest
import torch
<<<<<<< HEAD
from torch.utils.data import DataLoader
import torchvision.transforms as transforms


from pl_bolts.datasets import DummyDataset, RandomDataset, RandomDictDataset, RandomDictStringDataset
from pl_bolts.datasets.sr_mnist_dataset import SRMNIST
from pl_bolts.datasets.cifar10_dataset import CIFAR10
=======
from torch.utils.data import DataLoader, Dataset
from torchvision import transforms as transform_lib

from pl_bolts.datasets import (
    BinaryEMNIST,
    BinaryMNIST,
    DummyDataset,
    KittiDataset,
    RandomDataset,
    RandomDictDataset,
    RandomDictStringDataset,
)
from pl_bolts.datasets.dummy_dataset import DummyDetectionDataset
from pl_bolts.datasets.sr_mnist_dataset import SRMNIST
from pl_bolts.utils import _PIL_AVAILABLE
from pl_bolts.utils.warnings import warn_missing_pkg

if _PIL_AVAILABLE:
    from PIL import Image
else:  # pragma: no cover
    warn_missing_pkg("PIL", pypi_name="Pillow")


@pytest.mark.parametrize("batch_size,num_samples", [(16, 100), (1, 0)])
def test_dummy_ds(catch_warnings, batch_size, num_samples):
    if num_samples > 0:

        ds = DummyDataset((1, 28, 28), (1,), num_samples=num_samples)
        dl = DataLoader(ds, batch_size=batch_size)

        assert isinstance(ds, Dataset)
        assert num_samples == len(ds)

        x = next(iter(ds))
        assert x[0].shape == torch.Size([1, 28, 28])
        assert x[1].shape == torch.Size([1])

        batch = next(iter(dl))
        assert batch[0].shape == torch.Size([batch_size, 1, 28, 28])
        assert batch[1].shape == torch.Size([batch_size, 1])

    else:
        with pytest.raises(ValueError, match="Provide an argument greater than 0"):
            ds = DummyDataset((1, 28, 28), (1,), num_samples=num_samples)


@pytest.mark.parametrize("batch_size,size,num_samples", [(16, 32, 100), (1, 0, 0)])
def test_rand_dict_ds(catch_warnings, batch_size, size, num_samples):
    if num_samples > 0 or size > 0:
        ds = RandomDictDataset(size, num_samples=num_samples)
        dl = DataLoader(ds, batch_size=batch_size)

        assert isinstance(ds, Dataset)
        assert num_samples == len(ds)

        x = next(iter(ds))
        assert x["a"].shape == torch.Size([size])
        assert x["b"].shape == torch.Size([size])

        batch = next(iter(dl))
        assert len(batch["a"]), len(batch["a"][0]) == (batch_size, size)
        assert len(batch["b"]), len(batch["b"][0]) == (batch_size, size)
    else:
        with pytest.raises(ValueError, match="Provide an argument greater than 0"):
            ds = RandomDictDataset(size, num_samples=num_samples)


@pytest.mark.parametrize("batch_size,size,num_samples", [(16, 32, 100), (1, 0, 0)])
def test_rand_ds(catch_warnings, batch_size, size, num_samples):
    if num_samples > 0 and size > 0:
        ds = RandomDataset(size=size, num_samples=num_samples)
        dl = DataLoader(ds, batch_size=batch_size)

        assert isinstance(ds, Dataset)
        assert num_samples == len(ds)
>>>>>>> 31eaed96

        x = next(iter(ds))
        assert x.shape == torch.Size([size])

        batch = next(iter(dl))
        assert len(batch), len(batch[0]) == (batch_size, size)

    else:
        with pytest.raises(ValueError, match="Provide an argument greater than 0"):
            ds = RandomDataset(size, num_samples=num_samples)


@pytest.mark.parametrize("batch_size,size,num_samples", [(16, 32, 100), (1, 0, 0)])
def test_rand_str_dict_ds(catch_warnings, batch_size, size, num_samples):
    if num_samples > 0 and size > 0:
        ds = RandomDictStringDataset(size=size, num_samples=100)
        dl = DataLoader(ds, batch_size=batch_size)

        assert isinstance(ds, Dataset)
        assert num_samples == len(ds)

        x = next(iter(ds))
        assert isinstance(x["id"], str)
        assert x["x"].shape == torch.Size([size])

        batch = next(iter(dl))
        assert len(batch["x"]) == batch_size
        assert len(batch["id"]) == batch_size
    else:
        with pytest.raises(ValueError, match="Provide an argument greater than 0"):
            ds = RandomDictStringDataset(size, num_samples=num_samples)


@pytest.mark.parametrize("batch_size,img_shape,num_samples", [(16, (3, 256, 256), 100), (1, (256, 256), 0)])
def test_dummy_detection_ds(catch_warnings, batch_size, img_shape, num_samples):
    if num_samples > 0:
        ds = DummyDetectionDataset(img_shape=img_shape, num_boxes=3, num_classes=3, num_samples=num_samples)
        dl = DataLoader(ds, batch_size=batch_size)

        assert isinstance(ds, Dataset)
        assert num_samples == len(ds)

        batch = next(iter(dl))
        x, y = batch
        assert x.size() == torch.Size([batch_size, *img_shape])
        assert y["boxes"].size() == torch.Size([batch_size, 3, 4])
        assert y["labels"].size() == torch.Size([batch_size, 3])

    else:
        with pytest.raises(ValueError, match="Provide an argument greater than 0"):
            ds = DummyDetectionDataset(img_shape=img_shape, num_boxes=3, num_classes=3, num_samples=num_samples)


@pytest.mark.parametrize("scale_factor", [2, 4])
def test_sr_datasets(datadir, scale_factor):
    dl = DataLoader(SRMNIST(scale_factor, root=datadir, download=True))
    hr_image, lr_image = next(iter(dl))

    hr_image_size = 28
    assert hr_image.size() == torch.Size([1, 1, hr_image_size, hr_image_size])
    assert lr_image.size() == torch.Size([1, 1, hr_image_size // scale_factor, hr_image_size // scale_factor])

    atol = 0.3
    assert torch.allclose(hr_image.min(), torch.tensor(-1.0), atol=atol)
    assert torch.allclose(hr_image.max(), torch.tensor(1.0), atol=atol)
    assert torch.allclose(lr_image.min(), torch.tensor(0.0), atol=atol)
    assert torch.allclose(lr_image.max(), torch.tensor(1.0), atol=atol)

<<<<<<< HEAD
def test_cifar10_datasets(datadir):
    transform = transforms.Compose(
        [transforms.ToTensor(),
        transforms.Normalize((0.5, 0.5, 0.5), (0.5, 0.5, 0.5))])
    dl = DataLoader(CIFAR10(root=datadir, download=True, transform=transform))
    hr_image, lr_image = next(iter(dl))
    print("==============================", lr_image.size())

    hr_image_size = 32
    assert hr_image.size() == torch.Size([1, 3, hr_image_size, hr_image_size])
    assert lr_image.size() == torch.Size([1])

    atol = 0.3
    assert torch.allclose(hr_image.min(), torch.tensor(-1.0), atol=atol)
    assert torch.allclose(hr_image.max(), torch.tensor(1.0), atol=atol)
    assert torch.greater_equal(lr_image.min(), torch.tensor(0))
    assert torch.less_equal(lr_image.max(), torch.tensor(9))
=======

def test_binary_mnist_dataset(datadir):
    """Check BinaryMNIST image and target dimensions and value range."""
    dl = DataLoader(BinaryMNIST(root=datadir, download=True, transform=transform_lib.ToTensor()))
    img, target = next(iter(dl))

    assert img.size() == torch.Size([1, 1, 28, 28])
    assert target.size() == torch.Size([1])

    assert torch.allclose(img.min(), torch.tensor(0.0))
    assert torch.allclose(img.max(), torch.tensor(1.0))
    assert torch.equal(torch.unique(img), torch.tensor([0.0, 1.0]))


@pytest.mark.parametrize("split", ["byclass", "bymerge", "balanced", "letters", "digits", "mnist"])
def test_binary_emnist_dataset(datadir, split):
    """Check BinaryEMNIST image and target dimensions and value range for each split."""
    dl = DataLoader(BinaryEMNIST(root=datadir, split=split, download=True, transform=transform_lib.ToTensor()))
    img, target = next(iter(dl))

    assert img.size() == torch.Size([1, 1, 28, 28])
    assert target.size() == torch.Size([1])

    assert torch.allclose(img.min(), torch.tensor(0.0))
    assert torch.allclose(img.max(), torch.tensor(1.0))
    assert torch.equal(torch.unique(img), torch.tensor([0.0, 1.0]))


def test_kitti_dataset(datadir, catch_warnings):
    """Test KittiDataset with random generated image."""
    kitti_dir = os.path.join(datadir, "data_semantics")
    training_image_dir = os.path.join(kitti_dir, "training/image_2")
    training_mask_dir = os.path.join(kitti_dir, "training/semantic")

    if not os.path.exists(kitti_dir):
        os.makedirs(kitti_dir)
    if not os.path.exists(training_image_dir):
        os.makedirs(training_image_dir)
    if not os.path.exists(training_mask_dir):
        os.makedirs(training_mask_dir)

    img_rand = np.random.rand(377, 1243, 3) * 255
    img_rand = Image.fromarray(img_rand.astype("uint8")).convert("RGB")
    img_rand.save(os.path.join(training_image_dir, "000000_10.png"))

    mask_rand = np.random.rand(377, 1243) * 33
    mask_rand = Image.fromarray(mask_rand.astype("uint8")).convert("L")
    mask_rand.save(os.path.join(training_mask_dir, "000000_10.png"))

    dl = DataLoader(KittiDataset(data_dir=kitti_dir, transform=transform_lib.ToTensor()))
    img, target = next(iter(dl))
    target_idx = list(range(0, 19)) + [250]

    assert img.size() == torch.Size([1, 3, 376, 1242])
    assert target.size() == torch.Size([1, 376, 1242])

    assert torch.allclose(img.min(), torch.tensor(0.0), atol=0.01)
    assert torch.allclose(img.max(), torch.tensor(1.0), atol=0.01)
    assert torch.equal(torch.unique(target), torch.tensor(target_idx).to(dtype=torch.uint8))
>>>>>>> 31eaed96
<|MERGE_RESOLUTION|>--- conflicted
+++ resolved
@@ -3,15 +3,6 @@
 import numpy as np
 import pytest
 import torch
-<<<<<<< HEAD
-from torch.utils.data import DataLoader
-import torchvision.transforms as transforms
-
-
-from pl_bolts.datasets import DummyDataset, RandomDataset, RandomDictDataset, RandomDictStringDataset
-from pl_bolts.datasets.sr_mnist_dataset import SRMNIST
-from pl_bolts.datasets.cifar10_dataset import CIFAR10
-=======
 from torch.utils.data import DataLoader, Dataset
 from torchvision import transforms as transform_lib
 
@@ -26,6 +17,7 @@
 )
 from pl_bolts.datasets.dummy_dataset import DummyDetectionDataset
 from pl_bolts.datasets.sr_mnist_dataset import SRMNIST
+from pl_bolts.datasets.cifar10_dataset import CIFAR10
 from pl_bolts.utils import _PIL_AVAILABLE
 from pl_bolts.utils.warnings import warn_missing_pkg
 
@@ -87,7 +79,6 @@
 
         assert isinstance(ds, Dataset)
         assert num_samples == len(ds)
->>>>>>> 31eaed96
 
         x = next(iter(ds))
         assert x.shape == torch.Size([size])
@@ -156,11 +147,10 @@
     assert torch.allclose(lr_image.min(), torch.tensor(0.0), atol=atol)
     assert torch.allclose(lr_image.max(), torch.tensor(1.0), atol=atol)
 
-<<<<<<< HEAD
 def test_cifar10_datasets(datadir):
-    transform = transforms.Compose(
-        [transforms.ToTensor(),
-        transforms.Normalize((0.5, 0.5, 0.5), (0.5, 0.5, 0.5))])
+    transform = transform_lib.Compose(
+        [transform_lib.ToTensor(),
+        transform_lib.Normalize((0.5, 0.5, 0.5), (0.5, 0.5, 0.5))])
     dl = DataLoader(CIFAR10(root=datadir, download=True, transform=transform))
     hr_image, lr_image = next(iter(dl))
     print("==============================", lr_image.size())
@@ -174,7 +164,6 @@
     assert torch.allclose(hr_image.max(), torch.tensor(1.0), atol=atol)
     assert torch.greater_equal(lr_image.min(), torch.tensor(0))
     assert torch.less_equal(lr_image.max(), torch.tensor(9))
-=======
 
 def test_binary_mnist_dataset(datadir):
     """Check BinaryMNIST image and target dimensions and value range."""
@@ -233,5 +222,4 @@
 
     assert torch.allclose(img.min(), torch.tensor(0.0), atol=0.01)
     assert torch.allclose(img.max(), torch.tensor(1.0), atol=0.01)
-    assert torch.equal(torch.unique(target), torch.tensor(target_idx).to(dtype=torch.uint8))
->>>>>>> 31eaed96
+    assert torch.equal(torch.unique(target), torch.tensor(target_idx).to(dtype=torch.uint8))