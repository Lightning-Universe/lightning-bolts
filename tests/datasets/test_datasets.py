--- conflicted
+++ resolved
@@ -1,7 +1,6 @@
 import pytest
 import torch
-<<<<<<< HEAD
-from torch.utils.data import DataLoader
+from torch.utils.data import DataLoader, Dataset
 from torchvision import transforms as transform_lib
 
 from pl_bolts.datasets import (
@@ -12,12 +11,8 @@
     RandomDictDataset,
     RandomDictStringDataset,
 )
-=======
-from torch.utils.data import DataLoader, Dataset
 
-from pl_bolts.datasets import DummyDataset, RandomDataset, RandomDictDataset, RandomDictStringDataset
 from pl_bolts.datasets.dummy_dataset import DummyDetectionDataset
->>>>>>> 86f5d093
 from pl_bolts.datasets.sr_mnist_dataset import SRMNIST
 
 
