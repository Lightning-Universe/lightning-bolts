--- conflicted
+++ resolved
@@ -69,7 +69,6 @@
         self.device = torch.device('cuda' if torch.cuda.is_available() else 'cpu')
         self.source = ExperienceSource(self.env, self.agent, n_steps=1)
 
-<<<<<<< HEAD
         self.s1 = torch.ones(3)
         self.s2 = torch.zeros(3)
 
@@ -79,10 +78,7 @@
         self.exp1 = Experience(state=self.s1, action=1, reward=1, done=False, new_state=self.s2)
         self.exp2 = Experience(state=self.s1, action=1, reward=1, done=False, new_state=self.s2)
 
-    def test_init(self):
-=======
     def test_init_source(self):
->>>>>>> 9fff0f48
         """Test that experience source is setup correctly"""
         self.assertEqual(self.source.n_steps, 1)
         self.assertIsInstance(self.source.pool, list)
