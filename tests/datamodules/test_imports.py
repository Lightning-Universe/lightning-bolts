import importlib
from unittest import mock

import pytest

from tests import optional_pkg_names

<<<<<<< HEAD

@pytest.mark.parametrize("name", [
    "AsynchronousLoader",
    "BinaryMNISTDataModule",
    "CIFAR10DataModule",
    "TinyCIFAR10DataModule",
    "DiscountedExperienceSource",
    "ExperienceSource",
    "ExperienceSourceDataset",
    "FashionMNISTDataModule",
    "ImagenetDataModule",
    "MNISTDataModule",
    "SklearnDataModule",
    "SklearnDataset",
    "TensorDataset",
    "SSLImagenetDataModule",
    "STL10DataModule",
    "VOCDetectionDataModule",
    "CityscapesDataModule",
    "KittiDataset",
    "KittiDataModule",
])
def test_import(name):
=======
@pytest.mark.parametrize(
    "dm_cls,deps", [
        ("AsynchronousLoader", []),
        ("BinaryMNISTDataModule", ["torchvision"]),
        ("CIFAR10DataModule", ["torchvision"]),
        ("TinyCIFAR10DataModule", ["torchvision"]),
        ("DiscountedExperienceSource", ["gym"]),
        ("ExperienceSource", ["gym"]),
        ("ExperienceSourceDataset", ["gym"]),
        ("FashionMNISTDataModule", ["torchvision"]),
        ("ImagenetDataModule", ["torchvision"]),
        ("MNISTDataModule", ["torchvision"]),
        ("SklearnDataModule", ["sklearn"]),
        ("SklearnDataset", []),
        ("TensorDataset", []),
        ("SSLImagenetDataModule", ["torchvision"]),
        ("STL10DataModule", ["torchvision"]),
        ("VOCDetectionDataModule", ["torchvision"]),
        ("CityscapesDataModule", ["torchvision"]),
        ("KittiDataset", ["PIL"]),
        ("KittiDataModule", ["torchvision"]),
    ]
)
def test_import(dm_cls, deps):
>>>>>>> 8b4d90d7
    """Tests importing when dependencies are not met.

    Set the following in @pytest.mark.parametrize:
        name: class, function or variable name to test importing
    """
    with mock.patch.dict("sys.modules", {pkg: None for pkg in optional_pkg_names}):
        module = importlib.import_module("pl_bolts.datamodules")
        assert hasattr(module, name), f"`from pl_bolts.datamodules import {name}` failed."<|MERGE_RESOLUTION|>--- conflicted
+++ resolved
@@ -4,8 +4,6 @@
 import pytest
 
 from tests import optional_pkg_names
-
-<<<<<<< HEAD
 
 @pytest.mark.parametrize("name", [
     "AsynchronousLoader",
@@ -29,32 +27,6 @@
     "KittiDataModule",
 ])
 def test_import(name):
-=======
-@pytest.mark.parametrize(
-    "dm_cls,deps", [
-        ("AsynchronousLoader", []),
-        ("BinaryMNISTDataModule", ["torchvision"]),
-        ("CIFAR10DataModule", ["torchvision"]),
-        ("TinyCIFAR10DataModule", ["torchvision"]),
-        ("DiscountedExperienceSource", ["gym"]),
-        ("ExperienceSource", ["gym"]),
-        ("ExperienceSourceDataset", ["gym"]),
-        ("FashionMNISTDataModule", ["torchvision"]),
-        ("ImagenetDataModule", ["torchvision"]),
-        ("MNISTDataModule", ["torchvision"]),
-        ("SklearnDataModule", ["sklearn"]),
-        ("SklearnDataset", []),
-        ("TensorDataset", []),
-        ("SSLImagenetDataModule", ["torchvision"]),
-        ("STL10DataModule", ["torchvision"]),
-        ("VOCDetectionDataModule", ["torchvision"]),
-        ("CityscapesDataModule", ["torchvision"]),
-        ("KittiDataset", ["PIL"]),
-        ("KittiDataModule", ["torchvision"]),
-    ]
-)
-def test_import(dm_cls, deps):
->>>>>>> 8b4d90d7
     """Tests importing when dependencies are not met.
 
     Set the following in @pytest.mark.parametrize:
