import warnings
from unittest import mock
from unittest.mock import call

import pytest
import torch
<<<<<<< HEAD
from pytorch_lightning import LightningModule, Trainer
from pytorch_lightning.loggers import LoggerCollection, TensorBoardLogger
from pytorch_lightning.utilities.rank_zero import LightningDeprecationWarning
from pytorch_lightning.utilities.warnings import PossibleUserWarning
=======
from pytorch_lightning import Trainer
>>>>>>> c2552c7d
from torch import nn

from pl_bolts.callbacks import ModuleDataMonitor, TrainingDataMonitor
from pl_bolts.datamodules import MNISTDataModule
from pl_bolts.models import LitMNIST


@pytest.mark.parametrize(["log_every_n_steps", "max_steps", "expected_calls"], [pytest.param(3, 10, 3)])
@mock.patch("pl_bolts.callbacks.data_monitor.DataMonitorBase.log_histogram")
def test_base_log_interval_override(
    log_histogram,
    tmpdir,
    log_every_n_steps,
    max_steps,
    expected_calls,
    datadir,
    catch_warnings,
):
    """Test logging interval set by log_every_n_steps argument."""
    warnings.filterwarnings(
        "ignore",
        message=".*does not have many workers which may be a bottleneck.*",
        category=PossibleUserWarning,
    )
    monitor = TrainingDataMonitor(log_every_n_steps=log_every_n_steps)
    model = LitMNIST(num_workers=0)
    datamodule = MNISTDataModule(data_dir=datadir)
    trainer = Trainer(
        default_root_dir=tmpdir,
        log_every_n_steps=1,
        max_steps=max_steps,
        callbacks=[monitor],
        accelerator="auto",
    )

    trainer.fit(model, datamodule=datamodule)
    assert log_histogram.call_count == (expected_calls * 2)  # 2 tensors per log call


@pytest.mark.parametrize(
    ["log_every_n_steps", "max_steps", "expected_calls"],
    [
        pytest.param(1, 5, 5),
        pytest.param(2, 5, 2),
        pytest.param(5, 5, 1),
        pytest.param(6, 5, 0),
    ],
)
@mock.patch("pl_bolts.callbacks.data_monitor.DataMonitorBase.log_histogram")
def test_base_log_interval_fallback(
    log_histogram,
    tmpdir,
    log_every_n_steps,
    max_steps,
    expected_calls,
    datadir,
    catch_warnings,
):
    """Test that if log_every_n_steps not set in the callback, fallback to what is defined in the Trainer."""
    warnings.filterwarnings(
        "ignore",
        message=".*does not have many workers which may be a bottleneck.*",
        category=PossibleUserWarning,
    )
    monitor = TrainingDataMonitor()
    model = LitMNIST(num_workers=0)
    datamodule = MNISTDataModule(data_dir=datadir)
    trainer = Trainer(
        default_root_dir=tmpdir,
        log_every_n_steps=log_every_n_steps,
        max_steps=max_steps,
        callbacks=[monitor],
        accelerator="auto",
    )
    trainer.fit(model, datamodule=datamodule)
    assert log_histogram.call_count == (expected_calls * 2)  # 2 tensors per log call


def test_base_no_logger_warning(catch_warnings):
    """Test a warning is displayed when Trainer has no logger."""
    monitor = TrainingDataMonitor()
    trainer = Trainer(logger=False, callbacks=[monitor], accelerator="auto", max_epochs=-1)
    with pytest.warns(UserWarning, match="Cannot log histograms because Trainer has no logger"):
        monitor.on_train_start(trainer, pl_module=LightningModule())


<<<<<<< HEAD
def test_base_unsupported_logger_warning(tmpdir, catch_warnings):
    """Test a warning is displayed when an unsupported logger is used."""
    warnings.filterwarnings(
        "ignore",
        message=".*is deprecated in v1.6.*",
        category=LightningDeprecationWarning,
    )
    monitor = TrainingDataMonitor()
    trainer = Trainer(
        logger=LoggerCollection([TensorBoardLogger(tmpdir)]),
        callbacks=[monitor],
        accelerator="auto",
        max_epochs=1,
    )
    with pytest.warns(UserWarning, match="does not support logging with LoggerCollection"):
        monitor.on_train_start(trainer, pl_module=LightningModule())


=======
>>>>>>> c2552c7d
@mock.patch("pl_bolts.callbacks.data_monitor.TrainingDataMonitor.log_histogram")
def test_training_data_monitor(log_histogram, tmpdir, datadir, catch_warnings):
    """Test that the TrainingDataMonitor logs histograms of data points going into training_step."""
    monitor = TrainingDataMonitor()
    model = LitMNIST(data_dir=datadir)
    trainer = Trainer(
        default_root_dir=tmpdir,
        log_every_n_steps=1,
        callbacks=[monitor],
        accelerator="auto",
        max_epochs=1,
    )
    monitor.on_train_start(trainer, model)

    # single tensor
    example_data = torch.rand(2, 3, 4)
    monitor.on_train_batch_start(trainer, model, batch=example_data, batch_idx=0)
    assert log_histogram.call_args_list == [
        call(example_data, "training_step/[2, 3, 4]"),
    ]

    log_histogram.reset_mock()

    # tuple
    example_data = (torch.rand(2, 3, 4), torch.rand(5), "non-tensor")
    monitor.on_train_batch_start(trainer, model, batch=example_data, batch_idx=0)
    assert log_histogram.call_args_list == [
        call(example_data[0], "training_step/0/[2, 3, 4]"),
        call(example_data[1], "training_step/1/[5]"),
    ]

    log_histogram.reset_mock()

    # dict
    example_data = {
        "x0": torch.rand(2, 3, 4),
        "x1": torch.rand(5),
        "non-tensor": "non-tensor",
    }
    monitor.on_train_batch_start(trainer, model, batch=example_data, batch_idx=0)
    assert log_histogram.call_args_list == [
        call(example_data["x0"], "training_step/x0/[2, 3, 4]"),
        call(example_data["x1"], "training_step/x1/[5]"),
    ]


class SubModule(nn.Module):
    def __init__(self, inp, out):
        super().__init__()
        self.sub_layer = nn.Linear(inp, out)

    def forward(self, *args, **kwargs):
        return self.sub_layer(*args, **kwargs)


class ModuleDataMonitorModel(LightningModule):
    def __init__(self):
        super().__init__()
        self.layer1 = nn.Linear(12, 5)
        self.layer2 = SubModule(5, 2)

    def forward(self, x):
        x = x.flatten(1)
        self.layer1_input = x
        x = self.layer1(x)
        self.layer1_output = x
        x = torch.relu(x + 1)
        self.layer2_input = x
        x = self.layer2(x)
        self.layer2_output = x
        x = torch.relu(x - 2)
        return x


@mock.patch("pl_bolts.callbacks.data_monitor.ModuleDataMonitor.log_histogram")
def test_module_data_monitor_forward(log_histogram, tmpdir, catch_warnings):
    """Test that the default ModuleDataMonitor logs inputs and outputs of model's forward."""
    monitor = ModuleDataMonitor(submodules=None)
    model = ModuleDataMonitorModel()
    trainer = Trainer(
        default_root_dir=tmpdir,
        log_every_n_steps=1,
        callbacks=[monitor],
        accelerator="auto",
        max_epochs=1,
    )
    monitor.on_train_start(trainer, model)
    monitor.on_train_batch_start(trainer, model, batch=None, batch_idx=0)

    example_input = torch.rand(2, 6, 2)
    output = model(example_input)
    assert log_histogram.call_args_list == [
        call(example_input, "input/[2, 6, 2]"),
        call(output, "output/[2, 2]"),
    ]


@mock.patch("pl_bolts.callbacks.data_monitor.ModuleDataMonitor.log_histogram")
def test_module_data_monitor_submodules_all(log_histogram, tmpdir, catch_warnings):
    """Test that the ModuleDataMonitor logs the inputs and outputs of each submodule."""
    monitor = ModuleDataMonitor(submodules=True)
    model = ModuleDataMonitorModel()
    trainer = Trainer(
        default_root_dir=tmpdir,
        log_every_n_steps=1,
        callbacks=[monitor],
        accelerator="auto",
        max_epochs=1,
    )
    monitor.on_train_start(trainer, model)
    monitor.on_train_batch_start(trainer, model, batch=None, batch_idx=0)

    example_input = torch.rand(2, 6, 2)
    output = model(example_input)
    assert log_histogram.call_args_list == [
        call(model.layer1_input, "input/layer1/[2, 12]"),
        call(model.layer1_output, "output/layer1/[2, 5]"),
        call(model.layer2_input, "input/layer2.sub_layer/[2, 5]"),
        call(model.layer2_output, "output/layer2.sub_layer/[2, 2]"),
        call(model.layer2_input, "input/layer2/[2, 5]"),
        call(model.layer2_output, "output/layer2/[2, 2]"),
        call(example_input, "input/[2, 6, 2]"),
        call(output, "output/[2, 2]"),
    ]


@mock.patch("pl_bolts.callbacks.data_monitor.ModuleDataMonitor.log_histogram")
def test_module_data_monitor_submodules_specific(log_histogram, tmpdir, catch_warnings):
    """Test that the ModuleDataMonitor logs the inputs and outputs of selected submodules."""
    monitor = ModuleDataMonitor(submodules=["layer1", "layer2.sub_layer"])
    model = ModuleDataMonitorModel()
    trainer = Trainer(
        default_root_dir=tmpdir,
        log_every_n_steps=1,
        callbacks=[monitor],
        accelerator="auto",
        max_epochs=1,
    )
    monitor.on_train_start(trainer, model)
    monitor.on_train_batch_start(trainer, model, batch=None, batch_idx=0)

    example_input = torch.rand(2, 6, 2)
    _ = model(example_input)
    assert log_histogram.call_args_list == [
        call(model.layer1_input, "input/layer1/[2, 12]"),
        call(model.layer1_output, "output/layer1/[2, 5]"),
        call(model.layer2_input, "input/layer2.sub_layer/[2, 5]"),
        call(model.layer2_output, "output/layer2.sub_layer/[2, 2]"),
    ]<|MERGE_RESOLUTION|>--- conflicted
+++ resolved
@@ -4,14 +4,12 @@
 
 import pytest
 import torch
-<<<<<<< HEAD
+
 from pytorch_lightning import LightningModule, Trainer
 from pytorch_lightning.loggers import LoggerCollection, TensorBoardLogger
 from pytorch_lightning.utilities.rank_zero import LightningDeprecationWarning
 from pytorch_lightning.utilities.warnings import PossibleUserWarning
-=======
-from pytorch_lightning import Trainer
->>>>>>> c2552c7d
+
 from torch import nn
 
 from pl_bolts.callbacks import ModuleDataMonitor, TrainingDataMonitor
@@ -98,7 +96,7 @@
         monitor.on_train_start(trainer, pl_module=LightningModule())
 
 
-<<<<<<< HEAD
+
 def test_base_unsupported_logger_warning(tmpdir, catch_warnings):
     """Test a warning is displayed when an unsupported logger is used."""
     warnings.filterwarnings(
@@ -117,8 +115,7 @@
         monitor.on_train_start(trainer, pl_module=LightningModule())
 
 
-=======
->>>>>>> c2552c7d
+
 @mock.patch("pl_bolts.callbacks.data_monitor.TrainingDataMonitor.log_histogram")
 def test_training_data_monitor(log_histogram, tmpdir, datadir, catch_warnings):
     """Test that the TrainingDataMonitor logs histograms of data points going into training_step."""
