--- conflicted
+++ resolved
@@ -34,11 +34,7 @@
             "--episode_length", "100",
         ]
         self.hparams = parent_parser.parse_args(args_list)
-<<<<<<< HEAD
-        self.model = PolicyGradient(self.hparams.env)
-=======
         self.model = PolicyGradient(**vars(self.hparams))
->>>>>>> 33be0763
 
     def test_calc_q_vals(self):
         rewards = [torch.tensor(1), torch.tensor(1), torch.tensor(1), torch.tensor(1)]
