--- conflicted
+++ resolved
@@ -1,18 +1,12 @@
 import pytest
 import pytorch_lightning as pl
 from pytorch_lightning import seed_everything
-<<<<<<< HEAD
 from torch.utils.data.dataloader import DataLoader
+from torchvision import transforms as transform_lib
 
 from pl_bolts.datamodules import CIFAR10DataModule, MNISTDataModule
 from pl_bolts.datasets.mnist_dataset import SRMNISTDataset
-from pl_bolts.models.gans import GAN, SRGAN, SRResNet
-=======
-from torchvision import transforms as transform_lib
-
-from pl_bolts.datamodules import CIFAR10DataModule, MNISTDataModule
-from pl_bolts.models.gans import DCGAN, GAN
->>>>>>> da35d3dd
+from pl_bolts.models.gans import DCGAN, GAN, SRGAN, SRResNet
 
 
 @pytest.mark.parametrize(
