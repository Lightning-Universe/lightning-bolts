--- conflicted
+++ resolved
@@ -71,13 +71,8 @@
      "C4",  # see: https://pypi.org/project/flake8-comprehensions
      "PT",  # see: https://pypi.org/project/flake8-pytest-style
 #     "RET",  # see: https://pypi.org/project/flake8-return
-<<<<<<< HEAD
      "SIM",  # see: https://pypi.org/project/flake8-simplify
-#     "YTT",  # see: https://pypi.org/project/flake8-2020
-=======
-#     "SIM",  # see: https://pypi.org/project/flake8-simplify
      "YTT",  # see: https://pypi.org/project/flake8-2020
->>>>>>> 02ff651c
 #     "ANN",  # see: https://pypi.org/project/flake8-annotations
 #     "S",  # see: https://pypi.org/project/flake8-bandit
  ]
