--- conflicted
+++ resolved
@@ -20,9 +20,6 @@
     "LatentDimInterpolator",
     "ConfusedLogitCallback",
     "TensorboardGenerativeModelImageSampler",
-<<<<<<< HEAD
     "SRImageLoggerCallback",
-=======
     "ORTCallback",
->>>>>>> f7b363fa
 ]