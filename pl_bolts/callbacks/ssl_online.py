from typing import List, Optional, Union

<<<<<<< HEAD
from pytorch_lightning import Callback, LightningModule
=======
import torch
>>>>>>> 9423dd10
from pytorch_lightning.metrics.functional import accuracy
import torch
from torch.nn import functional as F

from pytorch_lightning import Callback


class SSLOnlineEvaluator(Callback):  # pragma: no-cover
    """
    Attaches a MLP for fine-tuning using the standard self-supervised protocol.

    Example::

        # your model must have 2 attributes
        model = Model()
        model.z_dim = ... # the representation dim
        model.num_classes = ... # the num of classes in the model

        online_eval = SSLOnlineEvaluator(
            z_dim=model.z_dim,
            num_classes=model.num_classes,
            dataset='imagenet'
        )

    """
    def __init__(
        self,
        drop_p: float = 0.2,
        hidden_dim: Optional[int] = None,
        z_dim: int = None,
        num_classes: int = None,
        dataset: str = 'stl10'
    ):
<<<<<<< HEAD
        """
        Args:
            drop_p: Dropout probability
            hidden_dim: Hidden dimension for the fine-tune MLP
            z_dim: Representation dimension
            num_classes: Number of classes
        """
=======
>>>>>>> 9423dd10
        super().__init__()

        self.hidden_dim = hidden_dim
        self.drop_p = drop_p
        self.optimizer = None

        self.z_dim = z_dim
        self.num_classes = num_classes
        self.dataset = dataset

    def on_pretrain_routine_start(self, trainer, pl_module):
        from pl_bolts.models.self_supervised.evaluator import SSLEvaluator

        pl_module.non_linear_evaluator = SSLEvaluator(
            n_input=self.z_dim,
            n_classes=self.num_classes,
            p=self.drop_p,
            n_hidden=self.hidden_dim,
        ).to(pl_module.device)

        self.optimizer = torch.optim.Adam(
            pl_module.non_linear_evaluator.parameters(), lr=1e-4
        )

<<<<<<< HEAD
    def get_representations(self, pl_module: LightningModule, x: Union[torch.Tensor, List[torch.Tensor]]):
        """
        Override this to customize for the particular model

        Args:
            pl_module: Model to get representations from
            x: Input to feed into ``pl_module``
        """
        if len(x) == 2 and isinstance(x, list):
            x = x[0]

=======
    def get_representations(self, pl_module, x):
>>>>>>> 9423dd10
        representations = pl_module(x)
        representations = representations.reshape(representations.size(0), -1)
        return representations

    def to_device(self, batch, device):
        # get the labeled batch
        if self.dataset == 'stl10':
            labeled_batch = batch[1]
            batch = labeled_batch

        inputs, y = batch

        # last input is for online eval
        x = inputs[-1]
        x = x.to(device)
        y = y.to(device)

        return x, y

    def on_train_batch_end(self, trainer, pl_module, outputs, batch, batch_idx, dataloader_idx):
        x, y = self.to_device(batch, pl_module.device)

        with torch.no_grad():
            representations = self.get_representations(pl_module, x)

        representations = representations.detach()

        # forward pass
        mlp_preds = pl_module.non_linear_evaluator(representations)
        mlp_loss = F.cross_entropy(mlp_preds, y)

        # update finetune weights
        mlp_loss.backward()
        self.optimizer.step()
        self.optimizer.zero_grad()

        # log metrics
        train_acc = accuracy(mlp_preds, y)
        pl_module.log('train_acc', train_acc, on_step=True, on_epoch=False)
        pl_module.log('train_mlp_loss', mlp_loss, on_step=True, on_epoch=False)

    def on_validation_batch_end(self, trainer, pl_module, outputs, batch, batch_idx, dataloader_idx):
        x, y = self.to_device(batch, pl_module.device)

        with torch.no_grad():
            representations = self.get_representations(pl_module, x)

        representations = representations.detach()

        # forward pass
        mlp_preds = pl_module.non_linear_evaluator(representations)
        mlp_loss = F.cross_entropy(mlp_preds, y)

        # log metrics
        val_acc = accuracy(mlp_preds, y)
        pl_module.log('val_acc', val_acc, on_step=False, on_epoch=True, sync_dist=True)
        pl_module.log('val_mlp_loss', mlp_loss, on_step=False, on_epoch=True, sync_dist=True)<|MERGE_RESOLUTION|>--- conflicted
+++ resolved
@@ -1,12 +1,7 @@
 from typing import List, Optional, Union
 
-<<<<<<< HEAD
-from pytorch_lightning import Callback, LightningModule
-=======
 import torch
->>>>>>> 9423dd10
 from pytorch_lightning.metrics.functional import accuracy
-import torch
 from torch.nn import functional as F
 
 from pytorch_lightning import Callback
@@ -38,7 +33,6 @@
         num_classes: int = None,
         dataset: str = 'stl10'
     ):
-<<<<<<< HEAD
         """
         Args:
             drop_p: Dropout probability
@@ -46,8 +40,6 @@
             z_dim: Representation dimension
             num_classes: Number of classes
         """
-=======
->>>>>>> 9423dd10
         super().__init__()
 
         self.hidden_dim = hidden_dim
@@ -72,21 +64,7 @@
             pl_module.non_linear_evaluator.parameters(), lr=1e-4
         )
 
-<<<<<<< HEAD
-    def get_representations(self, pl_module: LightningModule, x: Union[torch.Tensor, List[torch.Tensor]]):
-        """
-        Override this to customize for the particular model
-
-        Args:
-            pl_module: Model to get representations from
-            x: Input to feed into ``pl_module``
-        """
-        if len(x) == 2 and isinstance(x, list):
-            x = x[0]
-
-=======
     def get_representations(self, pl_module, x):
->>>>>>> 9423dd10
         representations = pl_module(x)
         representations = representations.reshape(representations.size(0), -1)
         return representations
