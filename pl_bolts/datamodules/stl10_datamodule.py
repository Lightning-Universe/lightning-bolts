import os
from typing import Any, Optional

import torch
from pytorch_lightning import LightningDataModule
from torch.utils.data import DataLoader, random_split

from pl_bolts.datasets.concat_dataset import ConcatDataset
from pl_bolts.transforms.dataset_normalizations import stl10_normalization
from pl_bolts.utils import _TORCHVISION_AVAILABLE
from pl_bolts.utils.warnings import warn_missing_pkg

if _TORCHVISION_AVAILABLE:
    from torchvision import transforms as transform_lib
    from torchvision.datasets import STL10
    from torchvision.transforms import Compose
else:
    warn_missing_pkg('torchvision')  # pragma: no-cover
    Compose = object


class STL10DataModule(LightningDataModule):  # pragma: no cover
    """
    .. figure:: https://samyzaf.com/ML/cifar10/cifar1.jpg
        :width: 400
        :alt: STL-10

    Specs:
        - 10 classes (1 per type)
        - Each image is (3 x 96 x 96)

    Standard STL-10, train, val, test splits and transforms.
    STL-10 has support for doing validation splits on the labeled or unlabeled splits

    Transforms::

        mnist_transforms = transform_lib.Compose([
            transform_lib.ToTensor(),
            transforms.Normalize(
                mean=(0.43, 0.42, 0.39),
                std=(0.27, 0.26, 0.27)
            )
        ])

    Example::

        from pl_bolts.datamodules import STL10DataModule

        dm = STL10DataModule(PATH)
        model = LitModel()

        Trainer().fit(model, dm)
    """

    name = 'stl10'

    def __init__(
<<<<<<< HEAD
        self,
        data_dir: Optional[str] = None,
        unlabeled_val_split: int = 5000,
        train_val_split: int = 500,
        num_workers: int = 16,
        batch_size: int = 32,
        seed: int = 42,
        shuffle: bool = False,
        pin_memory: bool = False,
        drop_last: bool = False,
        *args,
        **kwargs,
=======
            self,
            data_dir: Optional[str] = None,
            unlabeled_val_split: int = 5000,
            train_val_split: int = 500,
            num_workers: int = 16,
            batch_size: int = 32,
            seed: int = 42,
            shuffle: bool = False,
            pin_memory: bool = False,
            drop_last: bool = False,
            *args: Any,
            **kwargs: Any,
>>>>>>> e97332c2
    ) -> None:
        """
        Args:
            data_dir: where to save/load the data
            unlabeled_val_split: how many images from the unlabeled training split to use for validation
            train_val_split: how many images from the labeled training split to use for validation
            num_workers: how many workers to use for loading data
            batch_size: the batch size
            seed: random seed to be used for train/val/test splits
            shuffle: If true shuffles the data every epoch
            pin_memory: If true, the data loader will copy Tensors into CUDA pinned memory before
                        returning them
            drop_last: If true drops the last incomplete batch
        """
        super().__init__(*args, **kwargs)

        if not _TORCHVISION_AVAILABLE:
            raise ModuleNotFoundError(  # pragma: no-cover
                'You want to use STL10 dataset loaded from `torchvision` which is not installed yet.'
            )

        self.dims = (3, 96, 96)
        self.data_dir = data_dir if data_dir is not None else os.getcwd()
        self.unlabeled_val_split = unlabeled_val_split
        self.train_val_split = train_val_split
        self.num_workers = num_workers
        self.batch_size = batch_size
        self.seed = seed
        self.shuffle = shuffle
        self.pin_memory = pin_memory
        self.drop_last = drop_last
        self.num_unlabeled_samples = 100000 - unlabeled_val_split

    @property
    def num_classes(self) -> int:
        return 10

    def prepare_data(self) -> None:
        """
        Downloads the unlabeled, train and test split
        """
        STL10(self.data_dir, split='unlabeled', download=True, transform=transform_lib.ToTensor())
        STL10(self.data_dir, split='train', download=True, transform=transform_lib.ToTensor())
        STL10(self.data_dir, split='test', download=True, transform=transform_lib.ToTensor())

    def train_dataloader(self) -> DataLoader:
        """
        Loads the 'unlabeled' split minus a portion set aside for validation via `unlabeled_val_split`.
        """
        transforms = self._default_transforms() if self.train_transforms is None else self.train_transforms

        dataset = STL10(self.data_dir, split='unlabeled', download=False, transform=transforms)
        train_length = len(dataset)
        dataset_train, _ = random_split(
            dataset, [train_length - self.unlabeled_val_split, self.unlabeled_val_split],
            generator=torch.Generator().manual_seed(self.seed)
        )
        loader = DataLoader(
            dataset_train,
            batch_size=self.batch_size,
            shuffle=self.shuffle,
            num_workers=self.num_workers,
            drop_last=self.drop_last,
            pin_memory=self.pin_memory
        )
        return loader

    def train_dataloader_mixed(self) -> DataLoader:
        """
        Loads a portion of the 'unlabeled' training data and 'train' (labeled) data.
        both portions have a subset removed for validation via `unlabeled_val_split` and `train_val_split`

        Args:

            batch_size: the batch size
            transforms: a sequence of transforms
        """
        transforms = self._default_transforms() if self.train_transforms is None else self.train_transforms

        unlabeled_dataset = STL10(self.data_dir, split='unlabeled', download=False, transform=transforms)
        unlabeled_length = len(unlabeled_dataset)
        unlabeled_dataset, _ = random_split(
            unlabeled_dataset, [unlabeled_length - self.unlabeled_val_split, self.unlabeled_val_split],
            generator=torch.Generator().manual_seed(self.seed)
        )

        labeled_dataset = STL10(self.data_dir, split='train', download=False, transform=transforms)
        labeled_length = len(labeled_dataset)
        labeled_dataset, _ = random_split(
            labeled_dataset, [labeled_length - self.train_val_split, self.train_val_split],
            generator=torch.Generator().manual_seed(self.seed)
        )

        dataset = ConcatDataset(unlabeled_dataset, labeled_dataset)
        loader = DataLoader(
            dataset,
            batch_size=self.batch_size,
            shuffle=self.shuffle,
            num_workers=self.num_workers,
            drop_last=self.drop_last,
            pin_memory=self.pin_memory
        )
        return loader

    def val_dataloader(self) -> DataLoader:
        """
        Loads a portion of the 'unlabeled' training data set aside for validation
        The val dataset = (unlabeled - train_val_split)

        Args:

            batch_size: the batch size
            transforms: a sequence of transforms
        """
        transforms = self._default_transforms() if self.val_transforms is None else self.val_transforms

        dataset = STL10(self.data_dir, split='unlabeled', download=False, transform=transforms)
        train_length = len(dataset)
        _, dataset_val = random_split(
            dataset, [train_length - self.unlabeled_val_split, self.unlabeled_val_split],
            generator=torch.Generator().manual_seed(self.seed)
        )
        loader = DataLoader(
            dataset_val,
            batch_size=self.batch_size,
            shuffle=False,
            num_workers=self.num_workers,
            drpo_last=self.drop_last,
            pin_memory=self.pin_memory
        )
        return loader

    def val_dataloader_mixed(self) -> DataLoader:
        """
        Loads a portion of the 'unlabeled' training data set aside for validation along with
        the portion of the 'train' dataset to be used for validation

        unlabeled_val = (unlabeled - train_val_split)

        labeled_val = (train- train_val_split)

        full_val = unlabeled_val + labeled_val

        Args:

            batch_size: the batch size
            transforms: a sequence of transforms
        """
        transforms = self._default_transforms() if self.val_transforms is None else self.val_transforms
        unlabeled_dataset = STL10(self.data_dir, split='unlabeled', download=False, transform=transforms)
        unlabeled_length = len(unlabeled_dataset)
        _, unlabeled_dataset = random_split(
            unlabeled_dataset, [unlabeled_length - self.unlabeled_val_split, self.unlabeled_val_split],
            generator=torch.Generator().manual_seed(self.seed)
        )

        labeled_dataset = STL10(self.data_dir, split='train', download=False, transform=transforms)
        labeled_length = len(labeled_dataset)
        _, labeled_dataset = random_split(
            labeled_dataset, [labeled_length - self.train_val_split, self.train_val_split],
            generator=torch.Generator().manual_seed(self.seed)
        )

        dataset = ConcatDataset(unlabeled_dataset, labeled_dataset)
        loader = DataLoader(
            dataset,
            batch_size=self.batch_size,
            shuffle=False,
            num_workers=self.num_workers,
            drop_last=self.drop_last,
            pin_memory=self.pin_memory
        )
        return loader

    def test_dataloader(self) -> DataLoader:
        """
        Loads the test split of STL10

        Args:
            batch_size: the batch size
            transforms: the transforms
        """
        transforms = self._default_transforms() if self.test_transforms is None else self.test_transforms

        dataset = STL10(self.data_dir, split='test', download=False, transform=transforms)
        loader = DataLoader(
            dataset,
            batch_size=self.batch_size,
            shuffle=False,
            num_workers=self.num_workers,
            drop_last=self.drop_last,
            pin_memory=self.pin_memory
        )
        return loader

    def train_dataloader_labeled(self) -> DataLoader:
        transforms = self._default_transforms() if self.val_transforms is None else self.val_transforms

        dataset = STL10(self.data_dir, split='train', download=False, transform=transforms)
        train_length = len(dataset)
        dataset_train, _ = random_split(
            dataset, [train_length - self.train_val_split, self.train_val_split],
            generator=torch.Generator().manual_seed(self.seed)
        )
        loader = DataLoader(
            dataset_train,
            batch_size=self.batch_size,
            shuffle=self.shuffle,
            num_workers=self.num_workers,
            drop_last=self.drop_last,
            pin_memory=self.pin_memory
        )
        return loader

    def val_dataloader_labeled(self) -> DataLoader:
        transforms = self._default_transforms() if self.val_transforms is None else self.val_transforms
        dataset = STL10(self.data_dir, split='train', download=False, transform=transforms)
        labeled_length = len(dataset)
        _, labeled_val = random_split(
            dataset, [labeled_length - self.train_val_split, self.train_val_split],
            generator=torch.Generator().manual_seed(self.seed)
        )

        loader = DataLoader(
            labeled_val,
            batch_size=self.batch_size,
            shuffle=False,
            num_workers=self.num_workers,
            drop_last=self.drop_last,
            pin_memory=self.pin_memory
        )
        return loader

    def _default_transforms(self) -> Compose:
        data_transforms = transform_lib.Compose([
            transform_lib.ToTensor(),
            stl10_normalization()
        ])
        return data_transforms<|MERGE_RESOLUTION|>--- conflicted
+++ resolved
@@ -55,7 +55,6 @@
     name = 'stl10'
 
     def __init__(
-<<<<<<< HEAD
         self,
         data_dir: Optional[str] = None,
         unlabeled_val_split: int = 5000,
@@ -68,20 +67,6 @@
         drop_last: bool = False,
         *args,
         **kwargs,
-=======
-            self,
-            data_dir: Optional[str] = None,
-            unlabeled_val_split: int = 5000,
-            train_val_split: int = 500,
-            num_workers: int = 16,
-            batch_size: int = 32,
-            seed: int = 42,
-            shuffle: bool = False,
-            pin_memory: bool = False,
-            drop_last: bool = False,
-            *args: Any,
-            **kwargs: Any,
->>>>>>> e97332c2
     ) -> None:
         """
         Args:
@@ -316,8 +301,5 @@
         return loader
 
     def _default_transforms(self) -> Compose:
-        data_transforms = transform_lib.Compose([
-            transform_lib.ToTensor(),
-            stl10_normalization()
-        ])
+        data_transforms = transform_lib.Compose([transform_lib.ToTensor(), stl10_normalization()])
         return data_transforms