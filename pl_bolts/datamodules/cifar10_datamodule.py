from typing import Tuple, Optional, Sequence

from torch.utils.data import DataLoader, random_split
from torchvision import transforms as transform_lib
from torchvision.datasets import CIFAR10

from pl_bolts.datamodules.cifar10_dataset import TrialCIFAR10
from pl_bolts.datamodules.lightning_datamodule import LightningDataModule
from pl_bolts.transforms.dataset_normalizations import cifar10_normalization


class CIFAR10DataModule(LightningDataModule):

    def __init__(self,
                 data_dir,
                 val_split=5000,
                 num_workers=16,
                 *args, **kwargs):
        """
        Standard CIFAR10, train, val, test splits and transforms

        Transforms::

            mnist_transforms = transform_lib.Compose([
                transform_lib.ToTensor(),
                transforms.Normalize(
                    mean=[x / 255.0 for x in [125.3, 123.0, 113.9]],
                    std=[x / 255.0 for x in [63.0, 62.1, 66.7]]
                )
            ])

        Example::

            from pl_bolts.datamodules import CIFAR10DataModule

            dm = CIFAR10DataModule()
            model = LitModel(datamodule=dm)

        Or you can set your own transforms

        Example::

            dm.train_transforms = ...
            dm.test_transforms = ...
            dm.val_transforms  = ...

        Args:
            data_dir: where to save/load the data
            val_split: how many of the training images to use for the validation split
            num_workers: how many workers to use for loading data
        """
        super().__init__(*args, **kwargs)
        self.data_dir = data_dir
        self.val_split = val_split
        self.num_workers = num_workers

    @property
    def num_classes(self):
        """
        Return:
            10
        """
        return 10

    def size(self):
        """
        Return:

            (1, 32, 32)
        """
        return 3, 32, 32

    def prepare_data(self):
        """
        Saves CIFAR10 files to data_dir
        """
        CIFAR10(self.data_dir, train=True, download=True, transform=transform_lib.ToTensor())
        CIFAR10(self.data_dir, train=False, download=True, transform=transform_lib.ToTensor())

    def train_dataloader(self, batch_size):
        """
        CIFAR train set removes a subset to use for validation

        Args:
            batch_size: size of batch
        """
        transforms = self.default_transforms() if self.train_transforms is None else self.train_transforms

        dataset = CIFAR10(self.data_dir, train=True, download=False, transform=transforms)
        train_length = len(dataset)
        dataset_train, _ = random_split(dataset, [train_length - self.val_split, self.val_split])
        loader = DataLoader(
            dataset_train,
            batch_size=batch_size,
            shuffle=True,
            num_workers=self.num_workers,
            drop_last=True,
            pin_memory=True
        )
        return loader

    def val_dataloader(self, batch_size):
        """
        CIFAR10 val set uses a subset of the training set for validation

        Args:
            batch_size: size of batch
        """
<<<<<<< HEAD
        if transforms is None:
            transforms = self._default_transforms()

        dataset = CIFAR10(self.data_dir, train=True, download=False, transform=transforms)
        train_length = len(dataset)
        _, dataset_val = random_split(dataset, [train_length - self.val_split, self.val_split])
        loader = DataLoader(
            dataset_val,
            batch_size=batch_size,
            shuffle=False,
            num_workers=self.num_workers,
            pin_memory=True
        )
        return loader

    def test_dataloader(self, batch_size, transforms=None):
        """
        CIFAR10 test set uses the test split

        Args:
            batch_size: size of batch
            transforms: custom transforms
        """
        if transforms is None:
            transforms = self._default_transforms()

        dataset = CIFAR10(self.data_dir, train=False, download=False, transform=transforms)
        loader = DataLoader(
            dataset,
            batch_size=batch_size,
            shuffle=False,
            num_workers=self.num_workers,
            drop_last=True,
            pin_memory=True
        )
        return loader

    def _default_transforms(self):
        cf10_transforms = transform_lib.Compose([
            transform_lib.ToTensor(),
            cifar10_normalization()
        ])
        return cf10_transforms


class TinyCIFAR10DataModule(LightningDataModule):

    def __init__(
            self,
            data_dir: str,
            val_split: int = 50,
            num_workers: int = 16,
            num_samples: int = 100,
            labels: Optional[Sequence] = (1, 5, 8)):
        """
        Standard CIFAR10, train, val, test splits and transforms

        Transforms::

            mnist_transforms = transform_lib.Compose([
                transform_lib.ToTensor(),
                transforms.Normalize(mean=[x / 255.0 for x in [125.3, 123.0, 113.9]],
                                     std=[x / 255.0 for x in [63.0, 62.1, 66.7]])
            ])

        Example::

            from pl_bolts.datamodules import CIFAR10DataModule

            dm = CIFAR10DataModule()
            model = LitModel(datamodule=dm)

        Args:
            data_dir: where to save/load the data
            val_split: how many of the training images to use for the validation split
            num_workers: how many workers to use for loading data
            num_samples: number of examples per selected class/label
            labels: list selected CIFAR10 classes/labels
        """
        super().__init__()
        self.data_dir = data_dir
        self.val_split = val_split
        self.num_workers = num_workers
        self.num_samples = num_samples
        self.labels = sorted(labels) if labels is not None else set(range(10))

    @property
    def num_classes(self) -> int:
        """Return number of classes."""
        return len(self.labels)

    @property
    def size(self) -> Tuple[int, int, int]:
        """Return sample dimensions"""
        return 3, 32, 32

    def prepare_data(self):
        """
        Saves CIFAR10 files to data_dir
        """
        TrialCIFAR10(self.data_dir, train=True, download=True, num_samples=self.num_samples, labels=self.labels)
        TrialCIFAR10(self.data_dir, train=False, download=True, num_samples=self.num_samples, labels=self.labels)

    def train_dataloader(self, batch_size, transforms=None):
        """
        CIFAR train set removes a subset to use for validation

        Args:
            batch_size: size of batch
            transforms: custom transforms
        """
        if transforms is None:
            transforms = self._default_transforms()

        dataset = TrialCIFAR10(self.data_dir, train=True, download=False, transform=transforms,
                               num_samples=self.num_samples, labels=self.labels)
        train_length = len(dataset)
        dataset_train, _ = random_split(dataset, [train_length - self.val_split, self.val_split])
        loader = DataLoader(
            dataset_train,
            batch_size=batch_size,
            shuffle=True,
            num_workers=self.num_workers,
            drop_last=True,
            pin_memory=True
        )
        return loader

    def val_dataloader(self, batch_size, transforms=None):
        """
        CIFAR10 val set uses a subset of the training set for validation

        Args:
            batch_size: size of batch
            transforms: custom transforms
        """
        if transforms is None:
            transforms = self._default_transforms()

        dataset = TrialCIFAR10(self.data_dir, train=True, download=False, transform=transforms,
                               num_samples=self.num_samples, labels=self.labels)
=======
        transforms = self.default_transforms() if self.val_transforms is None else self.val_transforms

        dataset = CIFAR10(self.data_dir, train=True, download=False, transform=transforms)
>>>>>>> 434f6377
        train_length = len(dataset)
        _, dataset_val = random_split(dataset, [train_length - self.val_split, self.val_split])
        loader = DataLoader(
            dataset_val,
            batch_size=batch_size,
            shuffle=False,
            num_workers=self.num_workers,
            pin_memory=True
        )
        return loader

    def test_dataloader(self, batch_size):
        """
        CIFAR10 test set uses the test split

        Args:
            batch_size: size of batch
            transforms: custom transforms
        """
        transforms = self.default_transforms() if self.test_transforms is None else self.test_transforms

<<<<<<< HEAD
        dataset = TrialCIFAR10(self.data_dir, train=False, download=False, transform=transforms,
                               num_samples=self.num_samples, labels=self.labels)
=======
        dataset = CIFAR10(self.data_dir, train=False, download=False, transform=transforms)
>>>>>>> 434f6377
        loader = DataLoader(
            dataset,
            batch_size=batch_size,
            shuffle=False,
            num_workers=self.num_workers,
            drop_last=True,
            pin_memory=True
        )
        return loader

    def default_transforms(self):
        cf10_transforms = transform_lib.Compose([
            transform_lib.ToTensor(),
            cifar10_normalization()
        ])
        return cf10_transforms<|MERGE_RESOLUTION|>--- conflicted
+++ resolved
@@ -11,11 +11,14 @@
 
 class CIFAR10DataModule(LightningDataModule):
 
-    def __init__(self,
-                 data_dir,
-                 val_split=5000,
-                 num_workers=16,
-                 *args, **kwargs):
+    def __init__(
+            self,
+            data_dir,
+            val_split=5000,
+            num_workers=16,
+            *args,
+            **kwargs,
+    ):
         """
         Standard CIFAR10, train, val, test splits and transforms
 
@@ -106,9 +109,7 @@
         Args:
             batch_size: size of batch
         """
-<<<<<<< HEAD
-        if transforms is None:
-            transforms = self._default_transforms()
+        transforms = self.default_transforms() if self.val_transforms is None else self.val_transforms
 
         dataset = CIFAR10(self.data_dir, train=True, download=False, transform=transforms)
         train_length = len(dataset)
@@ -122,7 +123,7 @@
         )
         return loader
 
-    def test_dataloader(self, batch_size, transforms=None):
+    def test_dataloader(self, batch_size):
         """
         CIFAR10 test set uses the test split
 
@@ -130,8 +131,7 @@
             batch_size: size of batch
             transforms: custom transforms
         """
-        if transforms is None:
-            transforms = self._default_transforms()
+        transforms = self.default_transforms() if self.test_transforms is None else self.test_transforms
 
         dataset = CIFAR10(self.data_dir, train=False, download=False, transform=transforms)
         loader = DataLoader(
@@ -144,7 +144,7 @@
         )
         return loader
 
-    def _default_transforms(self):
+    def default_transforms(self):
         cf10_transforms = transform_lib.Compose([
             transform_lib.ToTensor(),
             cifar10_normalization()
@@ -218,8 +218,7 @@
             batch_size: size of batch
             transforms: custom transforms
         """
-        if transforms is None:
-            transforms = self._default_transforms()
+        transforms = self.default_transforms() if self.test_transforms is None else self.test_transforms
 
         dataset = TrialCIFAR10(self.data_dir, train=True, download=False, transform=transforms,
                                num_samples=self.num_samples, labels=self.labels)
@@ -243,16 +242,10 @@
             batch_size: size of batch
             transforms: custom transforms
         """
-        if transforms is None:
-            transforms = self._default_transforms()
+        transforms = self.default_transforms() if self.test_transforms is None else self.test_transforms
 
         dataset = TrialCIFAR10(self.data_dir, train=True, download=False, transform=transforms,
                                num_samples=self.num_samples, labels=self.labels)
-=======
-        transforms = self.default_transforms() if self.val_transforms is None else self.val_transforms
-
-        dataset = CIFAR10(self.data_dir, train=True, download=False, transform=transforms)
->>>>>>> 434f6377
         train_length = len(dataset)
         _, dataset_val = random_split(dataset, [train_length - self.val_split, self.val_split])
         loader = DataLoader(
@@ -264,7 +257,7 @@
         )
         return loader
 
-    def test_dataloader(self, batch_size):
+    def test_dataloader(self, batch_size, transforms=None):
         """
         CIFAR10 test set uses the test split
 
@@ -274,12 +267,8 @@
         """
         transforms = self.default_transforms() if self.test_transforms is None else self.test_transforms
 
-<<<<<<< HEAD
         dataset = TrialCIFAR10(self.data_dir, train=False, download=False, transform=transforms,
                                num_samples=self.num_samples, labels=self.labels)
-=======
-        dataset = CIFAR10(self.data_dir, train=False, download=False, transform=transforms)
->>>>>>> 434f6377
         loader = DataLoader(
             dataset,
             batch_size=batch_size,
