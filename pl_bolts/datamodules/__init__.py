--- conflicted
+++ resolved
@@ -6,10 +6,6 @@
 from pl_bolts.datamodules.stl10_datamodule import STL10DataModule
 from pl_bolts.datamodules.fashion_mnist_datamodule import FashionMNISTDataModule
 from pl_bolts.datamodules.dummy_dataset import DummyDataset
+from pl_bolts.datamodules.async_dataloader import AsynchronousLoader
 from pl_bolts.datamodules.experience_source import (ExperienceSourceDataset, ExperienceSource,
-<<<<<<< HEAD
-                                                    DiscountedExperienceSource)
-=======
-                                                    NStepExperienceSource, EpisodicExperienceStream)
-from pl_bolts.datamodules.async_dataloader import AsynchronousLoader
->>>>>>> 5b38ce77
+                                                    DiscountedExperienceSource)