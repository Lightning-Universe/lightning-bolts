--- conflicted
+++ resolved
@@ -177,19 +177,13 @@
         )
         return loader
 
-<<<<<<< HEAD
     def val_dataloader(
         self,
         batch_size: int = 1,
         transforms: Optional[List[Callable]] = None,
         image_transforms: Optional[Callable] = None
     ) -> DataLoader:
-        """
-        VOCDetection val set uses the `val` subset
-=======
-    def val_dataloader(self, batch_size: int = 1, image_transforms: Optional[List[Callable]] = None) -> DataLoader:
-        """VOCDetection val set uses the `val` subset.
->>>>>>> ad771c61
+        """VOCDetection val set uses the `val` subset
 
         Args:
             batch_size: size of batch
