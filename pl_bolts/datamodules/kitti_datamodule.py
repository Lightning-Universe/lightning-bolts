--- conflicted
+++ resolved
@@ -11,12 +11,8 @@
 from pl_bolts.utils.warnings import warn_missing_pkg
 
 if _TORCHVISION_AVAILABLE:
-<<<<<<< HEAD
-    import torchvision.transforms as transforms
+    from torchvision import transforms as transforms
     from torchvision.transforms import Compose
-=======
-    from torchvision import transforms as transforms
->>>>>>> 58aa93a9
 else:  # pragma: no cover
     warn_missing_pkg('torchvision')
     Compose = object
