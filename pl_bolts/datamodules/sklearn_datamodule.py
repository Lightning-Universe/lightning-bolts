--- conflicted
+++ resolved
@@ -28,9 +28,8 @@
         >>> len(dataset)
         506
     """
-    def __init__(
-        self, X: np.ndarray, y: np.ndarray, X_transform: Any = None, y_transform: Any = None
-    ) -> None:
+
+    def __init__(self, X: np.ndarray, y: np.ndarray, X_transform: Any = None, y_transform: Any = None) -> None:
         """
         Args:
             X: Numpy ndarray
@@ -77,9 +76,8 @@
         >>> len(dataset)
         10
     """
-    def __init__(
-        self, X: torch.Tensor, y: torch.Tensor, X_transform: Any = None, y_transform: Any = None
-    ) -> None:
+
+    def __init__(self, X: torch.Tensor, y: torch.Tensor, X_transform: Any = None, y_transform: Any = None) -> None:
         """
         Args:
             X: PyTorch tensor
@@ -145,7 +143,6 @@
     name = 'sklearn'
 
     def __init__(
-<<<<<<< HEAD
         self,
         X,
         y,
@@ -163,20 +160,6 @@
         drop_last=False,
         *args,
         **kwargs,
-=======
-            self, X, y,
-            x_val=None, y_val=None,
-            x_test=None, y_test=None,
-            val_split=0.2, test_split=0.1,
-            num_workers: int = 2,
-            random_state: int = 1234,
-            shuffle: bool = True,
-            batch_size: int = 16,
-            pin_memory: bool = False,
-            drop_last: bool = False,
-            *args: Any,
-            **kwargs: Any,
->>>>>>> e97332c2
     ) -> None:
 
         super().__init__(*args, **kwargs)
@@ -218,13 +201,7 @@
         self._init_datasets(X, y, x_val, y_val, x_test, y_test)
 
     def _init_datasets(
-        self,
-        X: np.ndarray,
-        y: np.ndarray,
-        x_val: np.ndarray,
-        y_val: np.ndarray,
-        x_test: np.ndarray,
-        y_test: np.ndarray
+        self, X: np.ndarray, y: np.ndarray, x_val: np.ndarray, y_val: np.ndarray, x_test: np.ndarray, y_test: np.ndarray
     ) -> None:
         self.train_dataset = SklearnDataset(X, y)
         self.val_dataset = SklearnDataset(x_val, y_val)
