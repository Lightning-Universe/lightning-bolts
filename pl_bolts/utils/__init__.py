--- conflicted
+++ resolved
@@ -5,47 +5,7 @@
 
 from pl_bolts.callbacks.verification.batch_gradient import BatchGradientVerification  # type: ignore
 
-<<<<<<< HEAD
-
-# Ported from https://github.com/PyTorchLightning/pytorch-lightning/blob/master/pytorch_lightning/utilities/imports.py
-def _compare_version(package: str, op: Callable, version: str) -> bool:
-    """Compare package version with some requirements.
-
-    >>> _compare_version("torch", operator.ge, "0.1")
-    True
-    """
-    try:
-        pkg = importlib.import_module(package)
-    except (ModuleNotFoundError, DistributionNotFound):
-        return False
-    try:
-        pkg_version = Version(pkg.__version__)
-    except TypeError:
-        # this is mock by sphinx, so it shall return True ro generate all summaries
-        return True
-    return op(pkg_version, Version(version))
-
-
-_NATIVE_AMP_AVAILABLE: bool = _module_available("torch.cuda.amp") and hasattr(torch.cuda.amp, "autocast")
-
-_TORCHVISION_AVAILABLE: bool = _module_available("torchvision")
-_GYM_AVAILABLE: bool = _module_available("gym")
-_SKLEARN_AVAILABLE: bool = _module_available("sklearn")
-_PIL_AVAILABLE: bool = _module_available("PIL")
-_OPENCV_AVAILABLE: bool = _module_available("cv2")
-_WANDB_AVAILABLE: bool = _module_available("wandb")
-_MATPLOTLIB_AVAILABLE: bool = _module_available("matplotlib")
-_TORCHVISION_LESS_THAN_0_9_1: bool = _compare_version("torchvision", operator.lt, "0.9.1")
-_TORCHVISION_LESS_THAN_0_13: bool = _compare_version("torchvision", operator.le, "0.13.0")
-_PL_GREATER_EQUAL_1_4 = _compare_version("pytorch_lightning", operator.ge, "1.4.0")
-_PL_GREATER_EQUAL_1_4_5 = _compare_version("pytorch_lightning", operator.ge, "1.4.5")
-_TORCH_ORT_AVAILABLE = _module_available("torch_ort")
-_TORCH_MAX_VERSION_SPARSEML = _compare_version("torch", operator.lt, "1.11.0")
-_TORCH_MESHGRID_REQUIRES_INDEXING = _compare_version("torch", operator.ge, "1.10.0")
-_SPARSEML_AVAILABLE = _module_available("sparseml") and _PL_GREATER_EQUAL_1_4_5 and _TORCH_MAX_VERSION_SPARSEML
-=======
 _NATIVE_AMP_AVAILABLE: bool = module_available("torch.cuda.amp") and hasattr(torch.cuda.amp, "autocast")
-
 _TORCHVISION_AVAILABLE: bool = module_available("torchvision")
 _GYM_AVAILABLE: bool = module_available("gym")
 _SKLEARN_AVAILABLE: bool = module_available("sklearn")
@@ -59,7 +19,7 @@
 _PL_GREATER_EQUAL_1_4_5 = compare_version("pytorch_lightning", operator.ge, "1.4.5")
 _TORCH_ORT_AVAILABLE = module_available("torch_ort")
 _TORCH_MAX_VERSION_SPARSEML = compare_version("torch", operator.lt, "1.11.0")
+_TORCH_MESHGRID_REQUIRES_INDEXING = compare_version("torch", operator.ge, "1.10.0")
 _SPARSEML_AVAILABLE = module_available("sparseml") and _PL_GREATER_EQUAL_1_4_5 and _TORCH_MAX_VERSION_SPARSEML
->>>>>>> 8f06ddff
 
 __all__ = ["BatchGradientVerification"]