--- conflicted
+++ resolved
@@ -3,18 +3,12 @@
 """
 import argparse
 from collections import OrderedDict
-<<<<<<< HEAD
 from typing import Tuple
 import numpy as np
-=======
->>>>>>> c3f809a7
 
 import pytorch_lightning as pl
-<<<<<<< HEAD
 from torch.utils.data import DataLoader
-=======
 import torch
->>>>>>> c3f809a7
 
 from pl_bolts.datamodules import ExperienceSourceDataset
 from pl_bolts.losses.rl import per_dqn_loss
