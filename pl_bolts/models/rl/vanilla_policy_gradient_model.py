--- conflicted
+++ resolved
@@ -20,10 +20,6 @@
 from pl_bolts.models.rl.common.networks import MLP
 
 
-<<<<<<< HEAD
-    def __init__(self, env: str, gamma: float = 0.99, lr: float = 1e-4, batch_size: int = 32,
-                 entropy_beta: float = 0.01, batch_episodes: int = 4, avg_reward_len=100, *args, **kwargs) -> None:
-=======
 class VanillaPolicyGradient(pl.LightningModule):
     def __init__(
         self,
@@ -38,7 +34,6 @@
         epoch_len: int = 1000,
         **kwargs
     ) -> None:
->>>>>>> a875f39b
         """
         PyTorch Lightning implementation of `Vanilla Policy Gradient
         <https://papers.nips.cc/paper/
@@ -84,19 +79,6 @@
         self.gamma = gamma
         self.n_steps = n_steps
 
-<<<<<<< HEAD
-        self.reward_sum = 0
-        self.env_steps = 0
-        self.total_steps = 0
-        self.total_reward = 0
-        self.episode_count = 0
-        self.avg_reward_len = avg_reward_len
-
-        self.reward_list = []
-        for _ in range(avg_reward_len):
-            self.reward_list.append(torch.tensor(0, device=self.device))
-        self.avg_reward = 0
-=======
         self.save_hyperparameters()
 
         # Model components
@@ -106,7 +88,6 @@
         self.exp_source = DiscountedExperienceSource(
             self.env, self.agent, gamma=gamma, n_steps=self.n_steps
         )
->>>>>>> a875f39b
 
         # Tracking metrics
         self.total_steps = 0
@@ -175,30 +156,8 @@
         entropy = -(prob * log_prob).sum(dim=1).mean()
         entropy_loss = -self.entropy_beta * entropy
 
-<<<<<<< HEAD
-            # take a step in the env
-            exp, reward, done = self.source.step(self.device)
-            self.env_steps += 1
-            self.total_steps += 1
-
-            # update the baseline
-            self.reward_sum += exp.reward
-            self.baseline = self.reward_sum / self.total_steps
-            self.total_reward += reward
-
-            # gather the experience data
-            scale = exp.reward - self.baseline
-            yield exp.new_state, exp.action, scale
-
-            if done:
-                # tracking metrics
-                self.episode_count += 1
-                self.reward_list.append(self.total_reward)
-                self.avg_reward = sum(self.reward_list[-self.avg_reward_len:]) / self.avg_reward_len
-=======
         # total loss
         loss = policy_loss + entropy_loss
->>>>>>> a875f39b
 
         return loss
 
