--- conflicted
+++ resolved
@@ -230,13 +230,9 @@
 
         return arg_parser
 
-<<<<<<< HEAD
-=======
+
 # todo: covert to CLI func and add test
 if __name__ == '__main__':
->>>>>>> eb4e0d9f
-
-if __name__ == "__main__":
     parser = argparse.ArgumentParser(add_help=False)
 
     # trainer args
