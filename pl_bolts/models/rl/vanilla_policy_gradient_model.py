import argparse
from collections import OrderedDict, deque
from typing import Tuple, List

import gym
import numpy as np
import pytorch_lightning as pl
import torch
import torch.optim as optim
from pytorch_lightning import seed_everything
from pytorch_lightning.callbacks import ModelCheckpoint
from torch.nn.functional import log_softmax, softmax
from torch.optim.optimizer import Optimizer
from torch.utils.data import DataLoader

from pl_bolts.datamodules.experience_source import ExperienceSourceDataset
from pl_bolts.models.rl.common import cli
from pl_bolts.models.rl.common.agents import PolicyAgent
from pl_bolts.models.rl.common.networks import MLP


class VanillaPolicyGradient(pl.LightningModule):
    def __init__(
        self,
        env: str,
        gamma: float = 0.99,
        lr: float = 0.01,
<<<<<<< HEAD
        batch_size: int = 32,
=======
        batch_size: int = 8,
>>>>>>> 48b8e1ec
        avg_reward_len: int = 100,
        entropy_beta: float = 0.01,
        epoch_len: int = 1000,
        **kwargs
    ) -> None:
        """
        PyTorch Lightning implementation of `Vanilla Policy Gradient
        <https://papers.nips.cc/paper/
        1713-policy-gradient-methods-for-reinforcement-learning-with-function-approximation.pdf>`_
        Paper authors: Richard S. Sutton, David McAllester, Satinder Singh, Yishay Mansour
        Model implemented by:
            - `Donal Byrne <https://github.com/djbyrne>`

        Example:
            >>> from pl_bolts.models.rl.vanilla_policy_gradient_model import VanillaPolicyGradient
            ...
            >>> model = VanillaPolicyGradient("PongNoFrameskip-v4")

        Train::
            trainer = Trainer()
            trainer.fit(model)
        Args:
            env: gym environment tag
            gamma: discount factor
            lr: learning rate
            batch_size: size of minibatch pulled from the DataLoader
            avg_reward_len: how many episodes to take into account when calculating the avg reward
            epoch_len: number of batches per epoch
            entropy_beta: entropy coefficient used for loss caluclation
<<<<<<< HEAD
=======

>>>>>>> 48b8e1ec
        Note:
            This example is based on:
            https://github.com/PacktPublishing/Deep-Reinforcement-Learning-Hands-On-Second-Edition/blob/master/Chapter11/04_cartpole_pg.py
        Note:
            Currently only supports CPU and single GPU training with `distributed_backend=dp`
        """
        super().__init__()

        # Hyperparameters
        self.lr = lr
        self.batch_size = batch_size
        self.batches_per_epoch = self.batch_size * epoch_len
        self.entropy_beta = entropy_beta
        self.gamma = gamma

        self.save_hyperparameters()

        # Model components
        self.env = gym.make(env)
        self.net = MLP(self.env.observation_space.shape, self.env.action_space.n)
        self.agent = PolicyAgent(self.net)

        # Tracking metrics
        self.total_rewards = []
        self.episode_rewards = []
        self.done_episodes = 0
        self.avg_rewards = 0
        self.avg_reward_len = avg_reward_len
        self.eps = np.finfo(np.float32).eps.item()
        self.batch_states = []
        self.batch_actions = []

        self.state = self.env.reset()

    def forward(self, x: torch.Tensor) -> torch.Tensor:
        """
        Passes in a state x through the network and gets the q_values of each action as an output
        Args:
            x: environment state
        Returns:
            q values
        """
        output = self.net(x)
        return output

    def train_batch(
        self,
    ) -> Tuple[List[torch.Tensor], List[torch.Tensor], List[torch.Tensor]]:
        """
        Contains the logic for generating a new batch of data to be passed to the DataLoader
        Returns:
            yields a tuple of Lists containing tensors for states, actions and rewards of the batch.
        """

        while True:
<<<<<<< HEAD

            action = self.agent(self.state, self.device)

            next_state, reward, done, _ = self.env.step(action[0])

            self.episode_rewards.append(reward)
            self.batch_actions.append(action)
            self.batch_states.append(self.state)
            self.state = next_state

            if done:
                self.done_episodes += 1
                self.state = self.env.reset()
                self.total_rewards.append(sum(self.episode_rewards))
                self.avg_rewards = float(
                    np.mean(self.total_rewards[-self.avg_reward_len:])
                )

                returns = self.compute_returns(self.episode_rewards)

                for idx in range(len(self.batch_actions)):
                    yield self.batch_states[idx], self.batch_actions[idx], returns[idx]

                self.batch_states = []
                self.batch_actions = []
                self.episode_rewards = []

=======

            action = self.agent(self.state, self.device)

            next_state, reward, done, _ = self.env.step(action[0])

            self.episode_rewards.append(reward)
            self.batch_actions.append(action)
            self.batch_states.append(self.state)
            self.state = next_state

            if done:
                self.done_episodes += 1
                self.state = self.env.reset()
                self.total_rewards.append(sum(self.episode_rewards))
                self.avg_rewards = float(
                    np.mean(self.total_rewards[-self.avg_reward_len:])
                )

                returns = self.compute_returns(self.episode_rewards)

                for idx in range(len(self.batch_actions)):
                    yield self.batch_states[idx], self.batch_actions[idx], returns[idx]

                self.batch_states = []
                self.batch_actions = []
                self.episode_rewards = []

>>>>>>> 48b8e1ec
    def compute_returns(self, rewards):
        R = 0
        returns = []
        for r in rewards[::-1]:
            R = r + self.gamma * R
            returns.insert(0, R)
        returns = torch.tensor(returns)
        returns = (returns - returns.mean()) / (returns.std() + self.eps)
        return returns

    def loss(self, states, actions, scaled_rewards):

        logits = self.net(states)

        # policy loss
        log_prob = log_softmax(logits, dim=1)
        log_prob_actions = scaled_rewards * log_prob[range(self.batch_size), actions[0]]
        policy_loss = -log_prob_actions.mean()

        # entropy loss
        prob = softmax(logits, dim=1)
        entropy = -(prob * log_prob).sum(dim=1).mean()
        entropy_loss = -self.entropy_beta * entropy

        # total loss
        loss = policy_loss + entropy_loss

        return loss

    def training_step(self, batch: Tuple[torch.Tensor, torch.Tensor], _) -> OrderedDict:
        """
        Carries out a single step through the environment to update the replay buffer.
        Then calculates loss based on the minibatch recieved
        Args:
            batch: current mini batch of replay data
            _: batch number, not used
        Returns:
            Training loss and log metrics
        """
        states, actions, scaled_rewards = batch

        loss = self.loss(states, actions, scaled_rewards)

        log = {
            "episodes": self.done_episodes,
            "reward": self.total_rewards[-1],
            "avg_reward": self.avg_rewards,
        }
        return OrderedDict(
            {
                "loss": loss,
                "avg_reward": self.avg_rewards,
                "log": log,
                "progress_bar": log,
            }
        )

    def configure_optimizers(self) -> List[Optimizer]:
        """ Initialize Adam optimizer"""
        optimizer = optim.Adam(self.net.parameters(), lr=self.lr)
        return [optimizer]

    def _dataloader(self) -> DataLoader:
        """Initialize the Replay Buffer dataset used for retrieving experiences"""
        dataset = ExperienceSourceDataset(self.train_batch)
        dataloader = DataLoader(dataset=dataset, batch_size=self.batch_size)
        return dataloader

    def train_dataloader(self) -> DataLoader:
        """Get train loader"""
        return self._dataloader()

    def get_device(self, batch) -> str:
        """Retrieve device currently being used by minibatch"""
        return batch[0][0][0].device.index if self.on_gpu else "cpu"

    @staticmethod
    def add_model_specific_args(arg_parser) -> argparse.ArgumentParser:
        """
        Adds arguments for DQN model
        Note: these params are fine tuned for Pong env
        Args:
            arg_parser: the current argument parser to add to
        Returns:
            arg_parser with model specific cargs added
        """

        arg_parser.add_argument(
            "--entropy_beta",
            type=float,
            default=0.01,
            help="entropy value",
        )

        return arg_parser


def cli_main():
    parser = argparse.ArgumentParser(add_help=False)

    # trainer args
    parser = pl.Trainer.add_argparse_args(parser)

    # model args
    parser = cli.add_base_args(parser)
    parser = VanillaPolicyGradient.add_model_specific_args(parser)
    args = parser.parse_args()

    model = VanillaPolicyGradient(**args.__dict__)

    # save checkpoints based on avg_reward
    checkpoint_callback = ModelCheckpoint(
        save_top_k=1, monitor="avg_reward", mode="max", period=1, verbose=True
    )

    seed_everything(123)
    trainer = pl.Trainer.from_argparse_args(
        args, deterministic=True, checkpoint_callback=checkpoint_callback
    )
    trainer.fit(model)


if __name__ == "__main__":
    cli_main()<|MERGE_RESOLUTION|>--- conflicted
+++ resolved
@@ -25,11 +25,7 @@
         env: str,
         gamma: float = 0.99,
         lr: float = 0.01,
-<<<<<<< HEAD
         batch_size: int = 32,
-=======
-        batch_size: int = 8,
->>>>>>> 48b8e1ec
         avg_reward_len: int = 100,
         entropy_beta: float = 0.01,
         epoch_len: int = 1000,
@@ -59,10 +55,7 @@
             avg_reward_len: how many episodes to take into account when calculating the avg reward
             epoch_len: number of batches per epoch
             entropy_beta: entropy coefficient used for loss caluclation
-<<<<<<< HEAD
-=======
-
->>>>>>> 48b8e1ec
+
         Note:
             This example is based on:
             https://github.com/PacktPublishing/Deep-Reinforcement-Learning-Hands-On-Second-Edition/blob/master/Chapter11/04_cartpole_pg.py
@@ -118,8 +111,6 @@
         """
 
         while True:
-<<<<<<< HEAD
-
             action = self.agent(self.state, self.device)
 
             next_state, reward, done, _ = self.env.step(action[0])
@@ -146,35 +137,6 @@
                 self.batch_actions = []
                 self.episode_rewards = []
 
-=======
-
-            action = self.agent(self.state, self.device)
-
-            next_state, reward, done, _ = self.env.step(action[0])
-
-            self.episode_rewards.append(reward)
-            self.batch_actions.append(action)
-            self.batch_states.append(self.state)
-            self.state = next_state
-
-            if done:
-                self.done_episodes += 1
-                self.state = self.env.reset()
-                self.total_rewards.append(sum(self.episode_rewards))
-                self.avg_rewards = float(
-                    np.mean(self.total_rewards[-self.avg_reward_len:])
-                )
-
-                returns = self.compute_returns(self.episode_rewards)
-
-                for idx in range(len(self.batch_actions)):
-                    yield self.batch_states[idx], self.batch_actions[idx], returns[idx]
-
-                self.batch_states = []
-                self.batch_actions = []
-                self.episode_rewards = []
-
->>>>>>> 48b8e1ec
     def compute_returns(self, rewards):
         R = 0
         returns = []
