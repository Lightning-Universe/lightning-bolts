--- conflicted
+++ resolved
@@ -38,10 +38,8 @@
             warm_start_size: int = 10000,
             num_samples: int = 500,
             avg_reward_len: int = 100,
-<<<<<<< HEAD
             min_episode_reward: int = -21,
-=======
->>>>>>> 885be163
+
             **kwargs,
     ):
         """
@@ -81,11 +79,9 @@
                 training to fill the buffer with a starting point
             num_samples: the number of samples to pull from the dataset iterator and feed to the DataLoader
             avg_reward_len: how many episodes to take into account when calculating the avg reward
-<<<<<<< HEAD
             min_episode_reward: the minimum score that can be achieved in an episode. Used for filling the avg buffer
                                 before training begins
-=======
->>>>>>> 885be163
+
 
         .. note::
             This example is based on:
@@ -139,27 +135,20 @@
         self.episode_count = 0
         self.episode_steps = 0
         self.total_episode_steps = 0
-<<<<<<< HEAD
 
         self.total_steps = 0
         self.reward_sum = 0
-=======
->>>>>>> 885be163
+
         self.avg_reward_len = avg_reward_len
 
         self.reward_list = []
         for _ in range(avg_reward_len):
-<<<<<<< HEAD
             self.reward_list.append(torch.tensor(min_episode_reward, device=self.device))
         self.avg_reward = 0
 
 
         self.buffer = ReplayBuffer(self.replay_size)
         self.populate(self.warm_start_size)
-=======
-            self.reward_list.append(torch.tensor(0, device=self.device))
-        self.avg_reward = 0
->>>>>>> 885be163
 
     def populate(self, warm_start: int) -> None:
         """Populates the buffer with initial experience"""
@@ -238,36 +227,13 @@
         Returns:
             Training loss and log metrics
         """
-<<<<<<< HEAD
-=======
-        self.agent.update_epsilon(self.global_step)
-
-        # step through environment with agent and add to buffer
-        exp, reward, done = self.source.step(self.device)
-        self.buffer.append(exp)
-
-        self.episode_reward += reward
-        self.episode_steps += 1
-
->>>>>>> 885be163
         # calculates training loss
         loss = dqn_loss(batch, self.net, self.target_net)
 
         if self.trainer.use_dp or self.trainer.use_ddp2:
             loss = loss.unsqueeze(0)
 
-<<<<<<< HEAD
-=======
-        if done:
-            self.total_reward = self.episode_reward
-            self.reward_list.append(self.total_reward)
-            self.avg_reward = sum(self.reward_list[-self.avg_reward_len:]) / self.avg_reward_len
-            self.episode_count += 1
-            self.episode_reward = 0
-            self.total_episode_steps = self.episode_steps
-            self.episode_steps = 0
-
->>>>>>> 885be163
+
         # Soft update of target network
         if self.global_step % self.sync_rate == 0:
             self.target_net.load_state_dict(self.net.state_dict())
@@ -317,15 +283,7 @@
 
     def prepare_data(self) -> None:
         """Initialize the Replay Buffer dataset used for retrieving experiences"""
-<<<<<<< HEAD
         self.dataset = ExperienceSourceDataset(self.train_batch)
-=======
-        self.source = ExperienceSource(self.env, self.agent)
-        self.buffer = ReplayBuffer(self.replay_size)
-        self.populate(self.warm_start_size)
-
-        self.dataset = RLDataset(self.buffer, self.sample_len)
->>>>>>> 885be163
 
     def train_dataloader(self) -> DataLoader:
         """Get train loader"""
