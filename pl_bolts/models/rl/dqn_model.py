--- conflicted
+++ resolved
@@ -134,15 +134,9 @@
         self.avg_reward_len = avg_reward_len
 
         self.reward_list = []
-<<<<<<< HEAD
-        for _ in range(100):
-            self.reward_list.append(torch.tensor(-21))
-        self.avg_reward = torch.tensor(-21)
-=======
         for _ in range(avg_reward_len):
             self.reward_list.append(torch.tensor(0, device=self.device))
         self.avg_reward = 0
->>>>>>> 85404653
 
     def populate(self, warm_start: int) -> None:
         """Populates the buffer with initial experience"""
