"""Series of networks used
Based on implementations found here:
"""
import math
from typing import Tuple

import numpy as np
import torch
<<<<<<< HEAD
from torch import FloatTensor, nn, Tensor
=======
from torch import nn, Tensor
from torch.distributions import Categorical, Normal
>>>>>>> 0045e649
from torch.nn import functional as F

from pl_bolts.models.rl.common.distributions import TanhMultivariateNormal


class CNN(nn.Module):
    """
    Simple MLP network
    """

    def __init__(self, input_shape: Tuple[int], n_actions: int):
        """
        Args:
            input_shape: observation shape of the environment
            n_actions: number of discrete actions available in the environment
        """
        super(CNN, self).__init__()

        self.conv = nn.Sequential(
            nn.Conv2d(input_shape[0], 32, kernel_size=8, stride=4),
            nn.ReLU(),
            nn.Conv2d(32, 64, kernel_size=4, stride=2),
            nn.ReLU(),
            nn.Conv2d(64, 64, kernel_size=3, stride=1),
            nn.ReLU(),
        )

        conv_out_size = self._get_conv_out(input_shape)
        self.head = nn.Sequential(nn.Linear(conv_out_size, 512), nn.ReLU(), nn.Linear(512, n_actions))

    def _get_conv_out(self, shape) -> int:
        """
        Calculates the output size of the last conv layer

        Args:
            shape: input dimensions
        Returns:
            size of the conv output
        """
        conv_out = self.conv(torch.zeros(1, *shape))
        return int(np.prod(conv_out.size()))

    def forward(self, input_x) -> Tensor:
        """
        Forward pass through network

        Args:
            x: input to network
        Returns:
            output of network
        """
        conv_out = self.conv(input_x).view(input_x.size()[0], -1)
        return self.head(conv_out)


class MLP(nn.Module):
    """
    Simple MLP network
    """

    def __init__(self, input_shape: Tuple[int], n_actions: int, hidden_size: int = 128):
        """
        Args:
            input_shape: observation shape of the environment
            n_actions: number of discrete actions available in the environment
            hidden_size: size of hidden layers
        """
        super(MLP, self).__init__()
        self.net = nn.Sequential(
            nn.Linear(input_shape[0], hidden_size),
            nn.ReLU(),
            nn.Linear(hidden_size, n_actions),
        )

    def forward(self, input_x):
        """
        Forward pass through network

        Args:
            x: input to network

        Returns:
            output of network
        """
        return self.net(input_x.float())


class ContinuousMLP(nn.Module):
    """
    MLP network that outputs continuous value via Gaussian distribution
    """

    def __init__(
        self,
        input_shape: Tuple[int],
        n_actions: int,
        hidden_size: int = 128,
        action_bias: int = 0,
        action_scale: int = 1
    ):
        """
        Args:
            input_shape: observation shape of the environment
            n_actions: dimension of actions in the environment
            hidden_size: size of hidden layers
            action_bias: the center of the action space
            action_scale: the scale of the action space
        """
        super(ContinuousMLP, self).__init__()
        self.action_bias = action_bias
        self.action_scale = action_scale

        self.shared_net = nn.Sequential(
            nn.Linear(input_shape[0], hidden_size), nn.ReLU(), nn.Linear(hidden_size, hidden_size), nn.ReLU()
        )
        self.mean_layer = nn.Linear(hidden_size, n_actions)
        self.logstd_layer = nn.Linear(hidden_size, n_actions)

    def forward(self, x: FloatTensor) -> TanhMultivariateNormal:
        """
        Forward pass through network. Calculates the action distribution

        Args:
            x: input to network
        Returns:
            action distribution
         """
        x = self.shared_net(x.float())
        batch_mean = self.mean_layer(x)
        logstd = torch.clamp(self.logstd_layer(x), -20, 2)
        batch_scale_tril = torch.diag_embed(torch.exp(logstd))
        return TanhMultivariateNormal(
            action_bias=self.action_bias, action_scale=self.action_scale, loc=batch_mean, scale_tril=batch_scale_tril
        )

    def get_action(self, x: FloatTensor) -> Tensor:
        """
        Get the action greedily (without sampling)

        Args:
            x: input to network
        Returns:
            mean action
        """
        x = self.shared_net(x.float())
        batch_mean = self.mean_layer(x)
        return self.action_scale * torch.tanh(batch_mean) + self.action_bias


class DuelingMLP(nn.Module):
    """
    MLP network with duel heads for val and advantage
    """

    def __init__(self, input_shape: Tuple[int], n_actions: int, hidden_size: int = 128):
        """
        Args:
            input_shape: observation shape of the environment
            n_actions: number of discrete actions available in the environment
            hidden_size: size of hidden layers
        """
        super(DuelingMLP, self).__init__()

        self.net = nn.Sequential(
            nn.Linear(input_shape[0], hidden_size),
            nn.ReLU(),
            nn.Linear(hidden_size, hidden_size),
        )

        self.head_adv = nn.Sequential(
            nn.Linear(hidden_size, hidden_size),
            nn.ReLU(),
            nn.Linear(hidden_size, n_actions),
        )
        self.head_val = nn.Sequential(nn.Linear(hidden_size, 256), nn.ReLU(), nn.Linear(256, 1))

    def forward(self, input_x):
        """
        Forward pass through network. Calculates the Q using the value and advantage

        Args:
            x: input to network

        Returns:
            Q value
        """
        adv, val = self.adv_val(input_x)
        q_val = val + (adv - adv.mean(dim=1, keepdim=True))
        return q_val

    def adv_val(self, input_x) -> Tuple[Tensor, Tensor]:
        """
        Gets the advantage and value by passing out of the base network through the
        value and advantage heads

        Args:
            input_x: input to network

        Returns:
            advantage, value
        """
        float_x = input_x.float()
        base_out = self.net(float_x)
        return self.fc_adv(base_out), self.fc_val(base_out)


class DuelingCNN(nn.Module):
    """
    CNN network with duel heads for val and advantage
    """

    def __init__(self, input_shape: Tuple[int], n_actions: int, _: int = 128):
        """
        Args:
            input_shape: observation shape of the environment
            n_actions: number of discrete actions available in the environment
            hidden_size: size of hidden layers
        """
        super().__init__()

        self.conv = nn.Sequential(
            nn.Conv2d(input_shape[0], 32, kernel_size=8, stride=4),
            nn.ReLU(),
            nn.Conv2d(32, 64, kernel_size=4, stride=2),
            nn.ReLU(),
            nn.Conv2d(64, 64, kernel_size=3, stride=1),
            nn.ReLU(),
        )

        conv_out_size = self._get_conv_out(input_shape)

        # advantage head
        self.head_adv = nn.Sequential(nn.Linear(conv_out_size, 256), nn.ReLU(), nn.Linear(256, n_actions))

        # value head
        self.head_val = nn.Sequential(nn.Linear(conv_out_size, 256), nn.ReLU(), nn.Linear(256, 1))

    def _get_conv_out(self, shape) -> int:
        """
        Calculates the output size of the last conv layer

        Args:
            shape: input dimensions

        Returns:
            size of the conv output
        """
        conv_out = self.conv(torch.zeros(1, *shape))
        return int(np.prod(conv_out.size()))

    def forward(self, input_x):
        """
        Forward pass through network. Calculates the Q using the value and advantage

        Args:
            input_x: input to network

        Returns:
            Q value
        """
        adv, val = self.adv_val(input_x)
        q_val = val + (adv - adv.mean(dim=1, keepdim=True))
        return q_val

    def adv_val(self, input_x):
        """
        Gets the advantage and value by passing out of the base network through the
        value and advantage heads

        Args:
            input_x: input to network

        Returns:
            advantage, value
        """
        float_x = input_x.float()
        base_out = self.conv(input_x).view(float_x.size()[0], -1)
        return self.head_adv(base_out), self.head_val(base_out)


class NoisyCNN(nn.Module):
    """
    CNN with Noisy Linear layers for exploration
    """

    def __init__(self, input_shape: Tuple[int], n_actions: int):
        """
        Args:
            input_shape: observation shape of the environment
            n_actions: number of discrete actions available in the environment
        """
        super().__init__()

        self.conv = nn.Sequential(
            nn.Conv2d(input_shape[0], 32, kernel_size=8, stride=4),
            nn.ReLU(),
            nn.Conv2d(32, 64, kernel_size=4, stride=2),
            nn.ReLU(),
            nn.Conv2d(64, 64, kernel_size=3, stride=1),
            nn.ReLU(),
        )

        conv_out_size = self._get_conv_out(input_shape)
        self.head = nn.Sequential(NoisyLinear(conv_out_size, 512), nn.ReLU(), NoisyLinear(512, n_actions))

    def _get_conv_out(self, shape) -> int:
        """
        Calculates the output size of the last conv layer

        Args:
            shape: input dimensions

        Returns:
            size of the conv output
        """
        conv_out = self.conv(torch.zeros(1, *shape))
        return int(np.prod(conv_out.size()))

    def forward(self, input_x) -> Tensor:
        """
        Forward pass through network

        Args:
            x: input to network

        Returns:
            output of network
        """
        conv_out = self.conv(input_x).view(input_x.size()[0], -1)
        return self.head(conv_out)


###################
#  Custom Layers  #
###################


class NoisyLinear(nn.Linear):
    """
    Noisy Layer using Independent Gaussian Noise.
    based on https://github.com/PacktPublishing/Deep-Reinforcement-Learning-Hands-On-Second-Edition/blob/master/
    Chapter08/lib/dqn_extra.py#L19
    """

    def __init__(self, in_features: int, out_features: int, sigma_init: float = 0.017, bias: bool = True):
        """
        Args:
            in_features: number of inputs
            out_features: number of outputs
            sigma_init: initial fill value of noisy weights
            bias: flag to include bias to linear layer
        """
        super(NoisyLinear, self).__init__(in_features, out_features, bias=bias)

        weights = torch.full((out_features, in_features), sigma_init)
        self.sigma_weight = nn.Parameter(weights)
        epsilon_weight = torch.zeros(out_features, in_features)
        self.register_buffer("epsilon_weight", epsilon_weight)

        if bias:
            bias = torch.full((out_features, ), sigma_init)
            self.sigma_bias = nn.Parameter(bias)
            epsilon_bias = torch.zeros(out_features)
            self.register_buffer("epsilon_bias", epsilon_bias)

        self.reset_parameters()

    def reset_parameters(self) -> None:
        """initializes or resets the paramseter of the layer"""
        std = math.sqrt(3 / self.in_features)
        self.weight.data.uniform_(-std, std)
        self.bias.data.uniform_(-std, std)

    def forward(self, input_x: Tensor) -> Tensor:
        """
        Forward pass of the layer

        Args:
            input_x: input tensor

        Returns:
            output of the layer
        """
        self.epsilon_weight.normal_()
        bias = self.bias
        if bias is not None:
            self.epsilon_bias.normal_()
            bias = bias + self.sigma_bias * self.epsilon_bias.data

        noisy_weights = self.sigma_weight * self.epsilon_weight.data + self.weight

        return F.linear(input_x, noisy_weights, bias)


class ActorCategorical(nn.Module):
    """
    Policy network, for discrete action spaces, which returns a distribution
    and an action given an observation
    """

    def __init__(self, actor_net: nn.Module) -> None:
        """
        Args:
            actor_net: neural network that predicts action probabilities given the env state
        """
        super().__init__()

        self.actor_net = actor_net

    def forward(self, states):
        logits = self.actor_net(states)
        pi = Categorical(logits=logits)
        actions = pi.sample()

        return pi, actions

    def get_log_prob(self, pi: Categorical, actions: Tensor):
        """
        Takes in a distribution and actions and returns log prob of actions
        under the distribution

        Args:
            pi: torch distribution
            actions: actions taken by distribution

        Returns:
            log probability of the acition under pi
        """
        return pi.log_prob(actions)


class ActorContinous(nn.Module):
    """
    Policy network, for continous action spaces, which returns a distribution
    and an action given an observation
    """

    def __init__(self, actor_net: nn.Module, act_dim: int) -> None:
        """
        Args:
            input_shape: observation shape of the environment
            n_actions: number of discrete actions available in the environment
        """
        super().__init__()
        self.actor_net = actor_net
        log_std = -0.5 * torch.ones(act_dim, dtype=torch.float)
        self.log_std = nn.Parameter(log_std)

    def forward(self, states):
        mu = self.actor_net(states)
        std = torch.exp(self.log_std)
        pi = Normal(loc=mu, scale=std)
        actions = pi.sample()

        return pi, actions

    def get_log_prob(self, pi: Normal, actions: Tensor):
        """
        Takes in a distribution and actions and returns log prob of actions
        under the distribution

        Args:
            pi: torch distribution
            actions: actions taken by distribution

        Returns:
            log probability of the acition under pi
        """
        return pi.log_prob(actions).sum(axis=-1)<|MERGE_RESOLUTION|>--- conflicted
+++ resolved
@@ -6,12 +6,8 @@
 
 import numpy as np
 import torch
-<<<<<<< HEAD
 from torch import FloatTensor, nn, Tensor
-=======
-from torch import nn, Tensor
 from torch.distributions import Categorical, Normal
->>>>>>> 0045e649
 from torch.nn import functional as F
 
 from pl_bolts.models.rl.common.distributions import TanhMultivariateNormal
