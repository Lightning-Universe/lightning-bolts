--- conflicted
+++ resolved
@@ -14,30 +14,8 @@
 
 
 class PERDQN(DQN):
-<<<<<<< HEAD
     """
     PyTorch Lightning implementation of `DQN With Prioritized Experience Replay <https://arxiv.org/abs/1511.05952>`_
-=======
-    """ PER DQN Model """
-
-    def __init__(
-            self,
-            env: str,
-            gpus: int = 0,
-            eps_start: float = 1.0,
-            eps_end: float = 0.02,
-            eps_last_frame: int = 150000,
-            sync_rate: int = 1000,
-            gamma: float = 0.99,
-            learning_rate: float = 1e-4,
-            batch_size: int = 32,
-            replay_size: int = 100000,
-            warm_start_size: int = 10000,
-            num_samples: int = 500,
-    ):
-        """
-        PyTorch Lightning implementation of `DQN With Prioritized Experience Replay <https://arxiv.org/abs/1511.05952>`_
->>>>>>> 428a4b2d
 
     Paper authors: Tom Schaul, John Quan, Ioannis Antonoglou, David Silver
 
@@ -56,7 +34,6 @@
         trainer = Trainer()
         trainer.fit(model)
 
-<<<<<<< HEAD
     Args:
         env: gym environment tag
         gpus: number of gpus being used
@@ -65,31 +42,12 @@
         eps_last_frame: the final frame in for the decrease of epsilon. At this frame espilon = eps_end
         sync_rate: the number of iterations between syncing up the target network with the train network
         gamma: discount factor
-        lr: learning rate
+        learning_rate: learning rate
         batch_size: size of minibatch pulled from the DataLoader
         replay_size: total capacity of the replay buffer
         warm_start_size: how many random steps through the environment to be carried out at the start of
-        training to fill the buffer with a starting point
-        sample_len: the number of samples to pull from the dataset iterator and feed to the DataLoader
-=======
-        Args:
-            env: gym environment tag
-            gpus: number of gpus being used
-            eps_start: starting value of epsilon for the epsilon-greedy exploration
-            eps_end: final value of epsilon for the epsilon-greedy exploration
-            eps_last_frame: the final frame in for the decrease of epsilon. At this frame espilon = eps_end
-            sync_rate: the number of iterations between syncing up the target network with the train network
-            gamma: discount factor
-            learning_rate: learning rate
-            batch_size: size of minibatch pulled from the DataLoader
-            replay_size: total capacity of the replay buffer
-            warm_start_size: how many random steps through the environment to be carried out at the start of
-                training to fill the buffer with a starting point
-            num_samples: the number of samples to pull from the dataset iterator and feed to the DataLoader
-        """
-        super().__init__(env, gpus, eps_start, eps_end, eps_last_frame, sync_rate, gamma, learning_rate, batch_size,
-                         replay_size, warm_start_size, num_samples)
->>>>>>> 428a4b2d
+            training to fill the buffer with a starting point
+        num_samples: the number of samples to pull from the dataset iterator and feed to the DataLoader
 
     ..note: Currently only supports cpu and single gpu training with `distributed_backend=dp`
 
