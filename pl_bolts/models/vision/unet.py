import torch
import torch.nn as nn
import torch.nn.functional as F


class UNet(nn.Module):
<<<<<<< HEAD
=======
    """
    PyTorch Lightning implementation of `U-Net: Convolutional Networks for Biomedical Image Segmentation
    <https://arxiv.org/abs/1505.04597>`_

    Paper authors: Olaf Ronneberger, Philipp Fischer, Thomas Brox

    Model implemented by:
        - `Annika Brundyn <https://github.com/annikabrundyn>`_
        - `Akshay Kulkarni <https://github.com/akshaykvnit>`_

    .. warning:: Work in progress. This implementation is still being verified.
    """
>>>>>>> f48357be

    def __init__(
            self,
            num_classes: int,
            num_layers: int = 5,
            features_start: int = 64,
            bilinear: bool = False
    ):
        """
<<<<<<< HEAD
        Paper: `U-Net: Convolutional Networks for Biomedical Image Segmentation
        <https://arxiv.org/abs/1505.04597>`_

        Paper authors: Olaf Ronneberger, Philipp Fischer, Thomas Brox

        Implemented by:

            - `Annika Brundyn <https://github.com/annikabrundyn>`_
            - `Akshay Kulkarni <https://github.com/akshaykvnit>`_

=======
>>>>>>> f48357be
        Args:
            num_classes: Number of output classes required
            num_layers: Number of layers in each side of U-net (default 5)
            features_start: Number of features in first layer (default 64)
            bilinear (bool): Whether to use bilinear interpolation or transposed convolutions (default) for upsampling.
        """
        super().__init__()
        self.num_layers = num_layers

        layers = [DoubleConv(3, features_start)]

        feats = features_start
        for _ in range(num_layers - 1):
            layers.append(Down(feats, feats * 2))
            feats *= 2

        for _ in range(num_layers - 1):
            layers.append(Up(feats, feats // 2, bilinear))
            feats //= 2

        layers.append(nn.Conv2d(feats, num_classes, kernel_size=1))

        self.layers = nn.ModuleList(layers)

    def forward(self, x):
        xi = [self.layers[0](x)]
        # Down path
        for layer in self.layers[1:self.num_layers]:
            xi.append(layer(xi[-1]))
        # Up path
        for i, layer in enumerate(self.layers[self.num_layers:-1]):
            xi[-1] = layer(xi[-1], xi[-2 - i])
        return self.layers[-1](xi[-1])


class DoubleConv(nn.Module):
    """
    [ Conv2d => BatchNorm (optional) => ReLU ] x 2
    """

    def __init__(self, in_ch: int, out_ch: int):
        super().__init__()
        self.net = nn.Sequential(
            nn.Conv2d(in_ch, out_ch, kernel_size=3, padding=1),
            nn.BatchNorm2d(out_ch),
            nn.ReLU(inplace=True),
            nn.Conv2d(out_ch, out_ch, kernel_size=3, padding=1),
            nn.BatchNorm2d(out_ch),
            nn.ReLU(inplace=True)
        )

    def forward(self, x):
        return self.net(x)


class Down(nn.Module):
    """
    Downscale with MaxPool => DoubleConvolution block
    """

    def __init__(self, in_ch: int, out_ch: int):
        super().__init__()
        self.net = nn.Sequential(
            nn.MaxPool2d(kernel_size=2, stride=2),
            DoubleConv(in_ch, out_ch)
        )

    def forward(self, x):
        return self.net(x)


class Up(nn.Module):
    """
    Upsampling (by either bilinear interpolation or transpose convolutions)
    followed by concatenation of feature map from contracting path, followed by DoubleConv.
    """

    def __init__(self, in_ch: int, out_ch: int, bilinear: bool = False):
        super().__init__()
        self.upsample = None
        if bilinear:
            self.upsample = nn.Sequential(
                nn.Upsample(scale_factor=2, mode="bilinear", align_corners=True),
                nn.Conv2d(in_ch, in_ch // 2, kernel_size=1),
            )
        else:
            self.upsample = nn.ConvTranspose2d(in_ch, in_ch // 2, kernel_size=2, stride=2)

        self.conv = DoubleConv(in_ch, out_ch)

    def forward(self, x1, x2):
        x1 = self.upsample(x1)

        # Pad x1 to the size of x2
        diff_h = x2.shape[2] - x1.shape[2]
        diff_w = x2.shape[3] - x1.shape[3]

        x1 = F.pad(x1, [diff_w // 2, diff_w - diff_w // 2, diff_h // 2, diff_h - diff_h // 2])

        # Concatenate along the channels axis
        x = torch.cat([x2, x1], dim=1)
        return self.conv(x)<|MERGE_RESOLUTION|>--- conflicted
+++ resolved
@@ -4,22 +4,23 @@
 
 
 class UNet(nn.Module):
-<<<<<<< HEAD
-=======
     """
-    PyTorch Lightning implementation of `U-Net: Convolutional Networks for Biomedical Image Segmentation
+    Paper: `U-Net: Convolutional Networks for Biomedical Image Segmentation
     <https://arxiv.org/abs/1505.04597>`_
 
     Paper authors: Olaf Ronneberger, Philipp Fischer, Thomas Brox
 
-    Model implemented by:
+    Implemented by:
+
         - `Annika Brundyn <https://github.com/annikabrundyn>`_
         - `Akshay Kulkarni <https://github.com/akshaykvnit>`_
 
-    .. warning:: Work in progress. This implementation is still being verified.
+    Args:
+        num_classes: Number of output classes required
+        num_layers: Number of layers in each side of U-net (default 5)
+        features_start: Number of features in first layer (default 64)
+        bilinear (bool): Whether to use bilinear interpolation or transposed convolutions (default) for upsampling.
     """
->>>>>>> f48357be
-
     def __init__(
             self,
             num_classes: int,
@@ -27,26 +28,6 @@
             features_start: int = 64,
             bilinear: bool = False
     ):
-        """
-<<<<<<< HEAD
-        Paper: `U-Net: Convolutional Networks for Biomedical Image Segmentation
-        <https://arxiv.org/abs/1505.04597>`_
-
-        Paper authors: Olaf Ronneberger, Philipp Fischer, Thomas Brox
-
-        Implemented by:
-
-            - `Annika Brundyn <https://github.com/annikabrundyn>`_
-            - `Akshay Kulkarni <https://github.com/akshaykvnit>`_
-
-=======
->>>>>>> f48357be
-        Args:
-            num_classes: Number of output classes required
-            num_layers: Number of layers in each side of U-net (default 5)
-            features_start: Number of features in first layer (default 64)
-            bilinear (bool): Whether to use bilinear interpolation or transposed convolutions (default) for upsampling.
-        """
         super().__init__()
         self.num_layers = num_layers
 
