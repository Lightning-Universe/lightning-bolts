import torch
import torch.nn as nn
import torch.nn.functional as F


class UNet(nn.Module):
    """
    Paper: `U-Net: Convolutional Networks for Biomedical Image Segmentation
    <https://arxiv.org/abs/1505.04597>`_

    Paper authors: Olaf Ronneberger, Philipp Fischer, Thomas Brox

    Implemented by:

        - `Annika Brundyn <https://github.com/annikabrundyn>`_
        - `Akshay Kulkarni <https://github.com/akshaykvnit>`_

    Args:
        num_classes: Number of output classes required
        num_layers: Number of layers in each side of U-net (default 5)
        features_start: Number of features in first layer (default 64)
        bilinear (bool): Whether to use bilinear interpolation or transposed convolutions (default) for upsampling.
    """
    def __init__(
            self,
            num_classes: int,
            num_layers: int = 5,
            features_start: int = 64,
            bilinear: bool = False
    ):
<<<<<<< HEAD
        """
        Args:
            num_classes: Number of output classes required
            num_layers: Number of layers in each side of U-net (default 5)
            features_start: Number of features in first layer (default 64)
            bilinear: Whether to use bilinear interpolation or transposed convolutions (default) for upsampling.
        """
=======
>>>>>>> 2f3f5804
        super().__init__()
        self.num_layers = num_layers

        layers = [DoubleConv(3, features_start)]

        feats = features_start
        for _ in range(num_layers - 1):
            layers.append(Down(feats, feats * 2))
            feats *= 2

        for _ in range(num_layers - 1):
            layers.append(Up(feats, feats // 2, bilinear))
            feats //= 2

        layers.append(nn.Conv2d(feats, num_classes, kernel_size=1))

        self.layers = nn.ModuleList(layers)

    def forward(self, x):
        xi = [self.layers[0](x)]
        # Down path
        for layer in self.layers[1:self.num_layers]:
            xi.append(layer(xi[-1]))
        # Up path
        for i, layer in enumerate(self.layers[self.num_layers:-1]):
            xi[-1] = layer(xi[-1], xi[-2 - i])
        return self.layers[-1](xi[-1])


class DoubleConv(nn.Module):
    """
    [ Conv2d => BatchNorm (optional) => ReLU ] x 2
    """

    def __init__(self, in_ch: int, out_ch: int):
        super().__init__()
        self.net = nn.Sequential(
            nn.Conv2d(in_ch, out_ch, kernel_size=3, padding=1),
            nn.BatchNorm2d(out_ch),
            nn.ReLU(inplace=True),
            nn.Conv2d(out_ch, out_ch, kernel_size=3, padding=1),
            nn.BatchNorm2d(out_ch),
            nn.ReLU(inplace=True)
        )

    def forward(self, x):
        return self.net(x)


class Down(nn.Module):
    """
    Downscale with MaxPool => DoubleConvolution block
    """

    def __init__(self, in_ch: int, out_ch: int):
        super().__init__()
        self.net = nn.Sequential(
            nn.MaxPool2d(kernel_size=2, stride=2),
            DoubleConv(in_ch, out_ch)
        )

    def forward(self, x):
        return self.net(x)


class Up(nn.Module):
    """
    Upsampling (by either bilinear interpolation or transpose convolutions)
    followed by concatenation of feature map from contracting path, followed by DoubleConv.
    """

    def __init__(self, in_ch: int, out_ch: int, bilinear: bool = False):
        super().__init__()
        self.upsample = None
        if bilinear:
            self.upsample = nn.Sequential(
                nn.Upsample(scale_factor=2, mode="bilinear", align_corners=True),
                nn.Conv2d(in_ch, in_ch // 2, kernel_size=1),
            )
        else:
            self.upsample = nn.ConvTranspose2d(in_ch, in_ch // 2, kernel_size=2, stride=2)

        self.conv = DoubleConv(in_ch, out_ch)

    def forward(self, x1, x2):
        x1 = self.upsample(x1)

        # Pad x1 to the size of x2
        diff_h = x2.shape[2] - x1.shape[2]
        diff_w = x2.shape[3] - x1.shape[3]

        x1 = F.pad(x1, [diff_w // 2, diff_w - diff_w // 2, diff_h // 2, diff_h - diff_h // 2])

        # Concatenate along the channels axis
        x = torch.cat([x2, x1], dim=1)
        return self.conv(x)<|MERGE_RESOLUTION|>--- conflicted
+++ resolved
@@ -28,16 +28,6 @@
             features_start: int = 64,
             bilinear: bool = False
     ):
-<<<<<<< HEAD
-        """
-        Args:
-            num_classes: Number of output classes required
-            num_layers: Number of layers in each side of U-net (default 5)
-            features_start: Number of features in first layer (default 64)
-            bilinear: Whether to use bilinear interpolation or transposed convolutions (default) for upsampling.
-        """
-=======
->>>>>>> 2f3f5804
         super().__init__()
         self.num_layers = num_layers
 
