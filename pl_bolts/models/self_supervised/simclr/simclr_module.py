--- conflicted
+++ resolved
@@ -128,13 +128,6 @@
     def init_projection(self):
         return Projection()
 
-<<<<<<< HEAD
-=======
-    def get_dataset(self, name):
-        extra = dict(meta_root=self.hparams.meta_root) if name == 'imagenet2012' else {}
-        return get_datamodule(name, data_dir=self.hparams.data_dir, num_workers=self.hparams.num_workers, **extra)
-
->>>>>>> dc739aac
     def forward(self, x):
         h = self.encoder(x)
         z = self.projection(h)
