--- conflicted
+++ resolved
@@ -59,13 +59,9 @@
         opt_disc = torch.optim.Adam(self.discriminator.parameters(), lr=lr)
         opt_gen = torch.optim.Adam(self.generator.parameters(), lr=lr)
 
-<<<<<<< HEAD
-        return [opt_disc, opt_gen], []
-=======
         sched_disc = torch.optim.lr_scheduler.MultiStepLR(opt_disc, milestones=[self.hparams.scheduler_step], gamma=0.1)
         sched_gen = torch.optim.lr_scheduler.MultiStepLR(opt_gen, milestones=[self.hparams.scheduler_step], gamma=0.1)
         return [opt_disc, opt_gen], [sched_disc, sched_gen]
->>>>>>> 7c5d407c
 
     def forward(self, x: torch.Tensor) -> torch.Tensor:
         """
