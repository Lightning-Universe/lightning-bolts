from pl_bolts.models.detection import components
from pl_bolts.models.detection.faster_rcnn import FasterRCNN
<<<<<<< HEAD
from pl_bolts.models.detection.retinanet import RetinaNet

__all__ = ["components", "FasterRCNN", "RetinaNet"]
=======
from pl_bolts.models.detection.yolo.yolo_config import YOLOConfiguration
from pl_bolts.models.detection.yolo.yolo_module import YOLO

__all__ = [
    "components",
    "FasterRCNN",
    "YOLOConfiguration",
    "YOLO",
]
>>>>>>> 922f29b6
<|MERGE_RESOLUTION|>--- conflicted
+++ resolved
@@ -1,10 +1,6 @@
 from pl_bolts.models.detection import components
 from pl_bolts.models.detection.faster_rcnn import FasterRCNN
-<<<<<<< HEAD
 from pl_bolts.models.detection.retinanet import RetinaNet
-
-__all__ = ["components", "FasterRCNN", "RetinaNet"]
-=======
 from pl_bolts.models.detection.yolo.yolo_config import YOLOConfiguration
 from pl_bolts.models.detection.yolo.yolo_module import YOLO
 
@@ -13,5 +9,5 @@
     "FasterRCNN",
     "YOLOConfiguration",
     "YOLO",
-]
->>>>>>> 922f29b6
+    "RetinaNet",
+]