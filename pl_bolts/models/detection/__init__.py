<<<<<<< HEAD
from pl_bolts.models.detection.faster_rcnn import FasterRCNN  # noqa: F401

__all__ = [
    "FasterRCNN",
]
=======
try:
    from pl_bolts.models.detection import components  # noqa: F401
    from pl_bolts.models.detection.faster_rcnn import FasterRCNN  # noqa: F401
except ModuleNotFoundError:  # pragma: no-cover
    pass  # pragma: no-cover
>>>>>>> 4807ef38
<|MERGE_RESOLUTION|>--- conflicted
+++ resolved
@@ -1,13 +1,7 @@
-<<<<<<< HEAD
+from pl_bolts.models.detection import components  # noqa: F401
 from pl_bolts.models.detection.faster_rcnn import FasterRCNN  # noqa: F401
 
 __all__ = [
+    "components",
     "FasterRCNN",
-]
-=======
-try:
-    from pl_bolts.models.detection import components  # noqa: F401
-    from pl_bolts.models.detection.faster_rcnn import FasterRCNN  # noqa: F401
-except ModuleNotFoundError:  # pragma: no-cover
-    pass  # pragma: no-cover
->>>>>>> 4807ef38
+]