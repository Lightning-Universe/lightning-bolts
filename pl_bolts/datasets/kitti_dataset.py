import importlib
import os

import numpy as np
from torch.utils.data import Dataset

<<<<<<< HEAD
_PIL_AVAILABLE = importlib.util.find_spec("PIL") is not None
if _PIL_AVAILABLE:
    from PIL import Image
=======
from pl_bolts.utils.warnings import warn_missing_pkg

_PIL_AVAILABLE = importlib.util.find_spec("PIL") is not None
if _PIL_AVAILABLE:
    from PIL import Image
else:
    warn_missing_pkg('PIL')  # pragma: no-cover
>>>>>>> ecbb82a0


DEFAULT_VOID_LABELS = (0, 1, 2, 3, 4, 5, 6, 9, 10, 14, 15, 16, 18, 29, 30, -1)
DEFAULT_VALID_LABELS = (7, 8, 11, 12, 13, 17, 19, 20, 21, 22, 23, 24, 25, 26, 27, 28, 31, 32, 33)


class KittiDataset(Dataset):
    """
    Note:
        You need to have downloaded the Kitti dataset first and provide the path to where it is saved.
        You can download the dataset here: http://www.cvlibs.net/datasets/kitti/eval_semseg.php?benchmark=semantics2015

    There are 34 classes, however not all of them are useful for training (e.g. railings on highways). These
    useless classes (the pixel values of these classes) are stored in `void_labels`. Useful classes are stored
    in `valid_labels`.

    The `encode_segmap` function sets all pixels with any of the `void_labels` to `ignore_index`
    (250 by default). It also sets all of the valid pixels to the appropriate value between 0 and
    `len(valid_labels)` (since that is the number of valid classes), so it can be used properly by
    the loss function when comparing with the output.
    """
    IMAGE_PATH = os.path.join('training', 'image_2')
    MASK_PATH = os.path.join('training', 'semantic')

    def __init__(
            self,
            data_dir: str,
            img_size: tuple = (1242, 376),
            void_labels: list = DEFAULT_VOID_LABELS,
            valid_labels: list = DEFAULT_VALID_LABELS,
            transform=None
    ):
        """
        Args:
            data_dir (str): where to load the data from path, i.e. '/path/to/folder/with/data_semantics/'
            img_size: image dimensions (width, height)
            void_labels: useless classes to be excluded from training
            valid_labels: useful classes to include
        """
        if not _PIL_AVAILABLE:
            raise ModuleNotFoundError(  # pragma: no-cover
<<<<<<< HEAD
                'You want to use `Pillow` which is not installed yet.'
=======
                'You want to use `PIL` which is not installed yet.'
>>>>>>> ecbb82a0
            )

        self.img_size = img_size
        self.void_labels = void_labels
        self.valid_labels = valid_labels
        self.ignore_index = 250
        self.class_map = dict(zip(self.valid_labels, range(len(self.valid_labels))))
        self.transform = transform

        self.data_dir = data_dir
        self.img_path = os.path.join(self.data_dir, self.IMAGE_PATH)
        self.mask_path = os.path.join(self.data_dir, self.MASK_PATH)
        self.img_list = self.get_filenames(self.img_path)
        self.mask_list = self.get_filenames(self.mask_path)

    def __len__(self):
        return len(self.img_list)

    def __getitem__(self, idx):
        img = Image.open(self.img_list[idx])
        img = img.resize(self.img_size)
        img = np.array(img)

        mask = Image.open(self.mask_list[idx]).convert('L')
        mask = mask.resize(self.img_size)
        mask = np.array(mask)
        mask = self.encode_segmap(mask)

        if self.transform:
            img = self.transform(img)

        return img, mask

    def encode_segmap(self, mask):
        """
        Sets void classes to zero so they won't be considered for training
        """
        for voidc in self.void_labels:
            mask[mask == voidc] = self.ignore_index
        for validc in self.valid_labels:
            mask[mask == validc] = self.class_map[validc]
        # remove extra idxs from updated dataset
        mask[mask > 18] = self.ignore_index
        return mask

    def get_filenames(self, path):
        """
        Returns a list of absolute paths to images inside given `path`
        """
        files_list = list()
        for filename in os.listdir(path):
            files_list.append(os.path.join(path, filename))
        return files_list<|MERGE_RESOLUTION|>--- conflicted
+++ resolved
@@ -1,22 +1,15 @@
-import importlib
 import os
 
 import numpy as np
 from torch.utils.data import Dataset
 
-<<<<<<< HEAD
-_PIL_AVAILABLE = importlib.util.find_spec("PIL") is not None
+from pl_bolts import _PIL_AVAILABLE
+from pl_bolts.utils.warnings import warn_missing_pkg
+
 if _PIL_AVAILABLE:
     from PIL import Image
-=======
-from pl_bolts.utils.warnings import warn_missing_pkg
-
-_PIL_AVAILABLE = importlib.util.find_spec("PIL") is not None
-if _PIL_AVAILABLE:
-    from PIL import Image
-else:
-    warn_missing_pkg('PIL')  # pragma: no-cover
->>>>>>> ecbb82a0
+else:  # pragma: no-cover
+    warn_missing_pkg('PIL')
 
 
 DEFAULT_VOID_LABELS = (0, 1, 2, 3, 4, 5, 6, 9, 10, 14, 15, 16, 18, 29, 30, -1)
@@ -56,13 +49,9 @@
             void_labels: useless classes to be excluded from training
             valid_labels: useful classes to include
         """
-        if not _PIL_AVAILABLE:
-            raise ModuleNotFoundError(  # pragma: no-cover
-<<<<<<< HEAD
-                'You want to use `Pillow` which is not installed yet.'
-=======
+        if not _PIL_AVAILABLE:  # pragma: no-cover
+            raise ModuleNotFoundError(
                 'You want to use `PIL` which is not installed yet.'
->>>>>>> ecbb82a0
             )
 
         self.img_size = img_size
