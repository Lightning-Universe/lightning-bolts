--- conflicted
+++ resolved
@@ -12,23 +12,15 @@
 import torch
 from torch._six import PY3
 
-<<<<<<< HEAD
-_TORCHVISION_AVAILABLE = importlib.util.find_spec("torchvision") is not None
+from pl_bolts import _TORCHVISION_AVAILABLE
+from pl_bolts.utils.warnings import warn_missing_pkg
+
 if _TORCHVISION_AVAILABLE:
     from torchvision.datasets import ImageNet
     from torchvision.datasets.imagenet import load_meta_file
-else:
-    ImageNet = object  # pragma: no-cover
-=======
-from pl_bolts.utils.warnings import warn_missing_pkg
-
-try:
-    from torchvision.datasets import ImageNet
-    from torchvision.datasets.imagenet import load_meta_file
-except ModuleNotFoundError:
-    warn_missing_pkg('torchvision')  # pragma: no-cover
+else:  # pragma: no-cover
+    warn_missing_pkg('torchvision')
     ImageNet = object
->>>>>>> ecbb82a0
 
 
 class UnlabeledImagenet(ImageNet):
