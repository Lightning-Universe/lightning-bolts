--- conflicted
+++ resolved
@@ -2,14 +2,7 @@
 scikit-learn >=1.0.2
 Pillow
 opencv-python-headless
-<<<<<<< HEAD
-gym[atari]>=0.17.2, <0.27.0  # needed for RL
-atari_py==0.2.*
-box2d-py==2.3.*
-opencv-python>=4.5.5.62
-=======
-gym[atari] >=0.17.2, <0.20.0  # strict
+gym[atari] >=0.17.2, <0.27.0  # needed for RL
 atari_py >0.2, <0.3  # strict
 box2d-py >2.3, <2.4  # strict
-opencv-python >=4.5.5.62
->>>>>>> c746856d
+opencv-python >=4.5.5.62