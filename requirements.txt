--- conflicted
+++ resolved
@@ -1,7 +1,3 @@
 pytorch-lightning>=1.7.0
-<<<<<<< HEAD
-lightning-utilities>0.4.0, <0.5.0  # this is needed for PL 1.7
-torchvision>=0.10.*
-=======
 lightning-utilities>=0.3.0, !=0.4.0  # this is needed for PL 1.7
->>>>>>> 24a31b83
+torchvision>=0.10.*