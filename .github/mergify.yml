--- conflicted
+++ resolved
@@ -79,8 +79,4 @@
     actions:
       request_reviews:
         teams:
-<<<<<<< HEAD
-          - "@Lightning-Universe/core-Bolts"
-=======
-          - "@Lightning-Universe/core-bolts"
->>>>>>> afdc09aa
+          - "@Lightning-Universe/core-bolts"