--- conflicted
+++ resolved
@@ -106,19 +106,11 @@
 
     def __recover_z_shape(self, z, b):
         # recover shape
-<<<<<<< HEAD
         z = z.squeeze(-1)
-        nb_patches = int(math.sqrt(z.size(0) // b))
+        num_patches = int(math.sqrt(z.size(0) // b))
         z = z.view(b, -1, z.size(1))
         z = z.permute(0, 2, 1).contiguous()
-        return z.view(b, -1, nb_patches, nb_patches)
-=======
-        Z = Z.squeeze(-1)
-        num_patches = int(math.sqrt(Z.size(0) // b))
-        Z = Z.view(b, -1, Z.size(1))
-        Z = Z.permute(0, 2, 1).contiguous()
-        Z = Z.view(b, -1, num_patches, num_patches)
->>>>>>> 2018c523
+        return z.view(b, -1, num_patches, num_patches)
 
     def forward(self, img):
         # put all patches on the batch dim for simultaneous processing
@@ -132,15 +124,8 @@
         if self.hparams.encoder_name != "cpc_encoder":
             z = z[0]
 
-<<<<<<< HEAD
-        # (?) -> (b, -1, nb_feats, nb_feats)
+        # (?) -> (b, -1, num_feats, num_feats)
         return self.__recover_z_shape(z, b)
-=======
-        # (?) -> (b, -1, num_feats, num_feats)
-        Z = self.__recover_z_shape(Z, b)
-
-        return Z
->>>>>>> 2018c523
 
     def training_step(self, batch, batch_nb):
         # calculate loss
