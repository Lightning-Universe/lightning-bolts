from typing import Optional, Tuple

import numpy as np
import torch
import torch.nn as nn
from torch import distributed as dist


class SWAVLoss(nn.Module):
    def __init__(
        self,
        temperature: float,
        crops_for_assign: tuple,
        num_crops: tuple,
        sinkhorn_iterations: int,
        epsilon: float,
        gpus: int,
        num_nodes: int,
    ) -> None:
        """Implementation for SWAV loss function.

        Args:
            temperature:  loss temperature
            crops_for_assign: list of crop ids for computing assignment
            num_crops: number of global and local crops, ex: [2, 6]
            sinkhorn_iterations: iterations for sinkhorn normalization
            epsilon: epsilon val for swav assignments
            gpus: number of gpus per node used in training, passed to SwAV module
                to manage the queue and select distributed sinkhorn
            num_nodes:  num_nodes: number of nodes to train on
        """
        super().__init__()
        self.temperature = temperature
        self.crops_for_assign = crops_for_assign
        self.softmax = nn.Softmax(dim=1)
        self.sinkhorn_iterations = sinkhorn_iterations
        self.epsilon = epsilon
        self.num_crops = num_crops
        self.gpus = gpus
        self.num_nodes = num_nodes
        if self.gpus * self.num_nodes > 1:
            self.assignment_fn = self.distributed_sinkhorn
        else:
            self.assignment_fn = self.sinkhorn

    def forward(
        self,
        output: torch.Tensor,
        embedding: torch.Tensor,
        prototype_weights: torch.Tensor,
        batch_size: int,
        queue: Optional[torch.Tensor] = None,
        use_queue: bool = False,
    ) -> Tuple[int, Optional[torch.Tensor], bool]:
        loss = 0
        for i, crop_id in enumerate(self.crops_for_assign):
            with torch.no_grad():
                out = output[batch_size * crop_id : batch_size * (crop_id + 1)]

                # Time to use the queue
                if queue is not None:
                    if use_queue or not torch.all(queue[i, -1, :] == 0):
                        use_queue = True
                        out = torch.cat((torch.mm(queue[i], prototype_weights.t()), out))
                    # fill the queue
                    queue[i, batch_size:] = self.queue[i, :-batch_size].clone()  # type: ignore[index]
                    queue[i, :batch_size] = embedding[crop_id * batch_size : (crop_id + 1) * batch_size]
                # get assignments
                q = torch.exp(out / self.epsilon).t()
                q = self.assignment_fn(q, self.sinkhorn_iterations)[-batch_size:]

            # cluster assignment prediction
            subloss = 0
            for v in np.delete(np.arange(np.sum(self.num_crops)), crop_id):
                p = self.softmax(output[batch_size * v : batch_size * (v + 1)] / self.temperature)
                subloss -= torch.mean(torch.sum(q * torch.log(p), dim=1))
            loss += subloss / (np.sum(self.num_crops) - 1)
        loss /= len(self.crops_for_assign)  # type: ignore
        return loss, queue, use_queue

<<<<<<< HEAD
    def sinkhorn(self, q: torch.Tensor, nmb_iters: int) -> torch.Tensor:
=======
    def sinkhorn(self, Q: torch.Tensor, num_iters: int) -> torch.Tensor:
>>>>>>> 2018c523
        """Implementation of Sinkhorn clustering."""
        with torch.no_grad():
            sum_q = torch.sum(q)
            q /= sum_q

            dim_k, dim_b = q.shape

            if self.gpus > 0:
                # u = torch.zeros(K).cuda()
                r = torch.ones(dim_k).cuda() / dim_k
                c = torch.ones(dim_b).cuda() / dim_b
            else:
                # u = torch.zeros(K)
                r = torch.ones(dim_k) / dim_k
                c = torch.ones(dim_b) / dim_b

<<<<<<< HEAD
            for _ in range(nmb_iters):
                u = torch.sum(q, dim=1)
=======
            for _ in range(num_iters):
                u = torch.sum(Q, dim=1)
>>>>>>> 2018c523

                q *= (r / u).unsqueeze(1)
                q *= (c / torch.sum(q, dim=0)).unsqueeze(0)

            return (q / torch.sum(q, dim=0, keepdim=True)).t().float()

<<<<<<< HEAD
    def distributed_sinkhorn(self, q: torch.Tensor, nmb_iters: int) -> torch.Tensor:
=======
    def distributed_sinkhorn(self, Q: torch.Tensor, num_iters: int) -> torch.Tensor:
>>>>>>> 2018c523
        """Implementation of Distributed Sinkhorn."""
        with torch.no_grad():
            sum_q = torch.sum(q)
            dist.all_reduce(sum_q)
            q /= sum_q

            if self.gpus > 0:
                # u = torch.zeros(q.shape[0]).cuda(non_blocking=True)
                r = torch.ones(q.shape[0]).cuda(non_blocking=True) / q.shape[0]
                c = torch.ones(q.shape[1]).cuda(non_blocking=True) / (self.gpus * q.shape[1])
            else:
                # u = torch.zeros(q.shape[0])
                r = torch.ones(q.shape[0]) / q.shape[0]
                c = torch.ones(q.shape[1]) / (self.gpus * q.shape[1])

            curr_sum = torch.sum(q, dim=1)
            dist.all_reduce(curr_sum)

            for _ in range(num_iters):
                u = curr_sum
                q *= (r / u).unsqueeze(1)
                q *= (c / torch.sum(q, dim=0)).unsqueeze(0)
                curr_sum = torch.sum(q, dim=1)
                dist.all_reduce(curr_sum)
            return (q / torch.sum(q, dim=0, keepdim=True)).t().float()<|MERGE_RESOLUTION|>--- conflicted
+++ resolved
@@ -78,11 +78,7 @@
         loss /= len(self.crops_for_assign)  # type: ignore
         return loss, queue, use_queue
 
-<<<<<<< HEAD
-    def sinkhorn(self, q: torch.Tensor, nmb_iters: int) -> torch.Tensor:
-=======
-    def sinkhorn(self, Q: torch.Tensor, num_iters: int) -> torch.Tensor:
->>>>>>> 2018c523
+    def sinkhorn(self, q: torch.Tensor, num_iters: int) -> torch.Tensor:
         """Implementation of Sinkhorn clustering."""
         with torch.no_grad():
             sum_q = torch.sum(q)
@@ -99,24 +95,15 @@
                 r = torch.ones(dim_k) / dim_k
                 c = torch.ones(dim_b) / dim_b
 
-<<<<<<< HEAD
-            for _ in range(nmb_iters):
+            for _ in range(num_iters):
                 u = torch.sum(q, dim=1)
-=======
-            for _ in range(num_iters):
-                u = torch.sum(Q, dim=1)
->>>>>>> 2018c523
 
                 q *= (r / u).unsqueeze(1)
                 q *= (c / torch.sum(q, dim=0)).unsqueeze(0)
 
             return (q / torch.sum(q, dim=0, keepdim=True)).t().float()
 
-<<<<<<< HEAD
-    def distributed_sinkhorn(self, q: torch.Tensor, nmb_iters: int) -> torch.Tensor:
-=======
-    def distributed_sinkhorn(self, Q: torch.Tensor, num_iters: int) -> torch.Tensor:
->>>>>>> 2018c523
+    def distributed_sinkhorn(self, q: torch.Tensor, num_iters: int) -> torch.Tensor:
         """Implementation of Distributed Sinkhorn."""
         with torch.no_grad():
             sum_q = torch.sum(q)
