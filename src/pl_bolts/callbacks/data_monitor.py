--- conflicted
+++ resolved
@@ -31,11 +31,7 @@
         WandbLogger,
     )
 
-<<<<<<< HEAD
     def __init__(self, log_every_n_steps: Optional[int] = None):
-=======
-    def __init__(self, log_every_n_steps: int = None) -> None:
->>>>>>> fbdaef6f
         """Base class for monitoring data histograms in a LightningModule. This requires a logger configured in the
         Trainer, otherwise no data is logged. The specific class that inherits from this base defines what data
         gets collected.
@@ -125,15 +121,10 @@
     def __init__(
         self,
         submodules: Optional[Union[bool, List[str]]] = None,
-<<<<<<< HEAD
         log_every_n_steps: Optional[int] = None,
     ):
         """Logs the in- and output histogram of submodules.
-=======
-        log_every_n_steps: int = None,
-    ) -> None:
-        """
->>>>>>> fbdaef6f
+
         Args:
             submodules: If `True`, logs the in- and output histograms of every submodule in the
                 LightningModule, including the root module itself.
@@ -211,11 +202,7 @@
 class TrainingDataMonitor(DataMonitorBase):
     GROUP_NAME = "training_step"
 
-<<<<<<< HEAD
     def __init__(self, log_every_n_steps: Optional[int] = None):
-=======
-    def __init__(self, log_every_n_steps: int = None) -> None:
->>>>>>> fbdaef6f
         """Callback that logs the histogram of values in the batched data passed to `training_step`.
 
         Args:
