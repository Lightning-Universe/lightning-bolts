default_language_version:
  python: python3.8


repos:
  - repo: https://github.com/pre-commit/pre-commit-hooks
    rev: v4.0.1
    hooks:
      - id: end-of-file-fixer
      - id: trailing-whitespace
      - id: check-case-conflict
      - id: check-yaml
      - id: check-toml
      - id: pretty-format-json
      - id: check-added-large-files
      - id: check-docstring-first
      - id: detect-private-key

  - repo: https://github.com/PyCQA/isort
    rev: 5.9.1
    hooks:
      - id: isort
<<<<<<< HEAD
        name: Format imports
=======
>>>>>>> 9990749f

  - repo: https://github.com/pre-commit/mirrors-yapf
    rev: 'v0.31.0'
    hooks:
      - id: yapf

  - repo: https://github.com/PyCQA/flake8
    rev: 3.9.2
    hooks:
      - id: flake8<|MERGE_RESOLUTION|>--- conflicted
+++ resolved
@@ -20,10 +20,6 @@
     rev: 5.9.1
     hooks:
       - id: isort
-<<<<<<< HEAD
-        name: Format imports
-=======
->>>>>>> 9990749f
 
   - repo: https://github.com/pre-commit/mirrors-yapf
     rev: 'v0.31.0'
